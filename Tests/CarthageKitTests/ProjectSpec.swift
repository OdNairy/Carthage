--- conflicted
+++ resolved
@@ -505,7 +505,6 @@
 			}
 		}
 
-<<<<<<< HEAD
 		describe("cleanup Carthage directory") {
 			let baseDirectoryURL = Bundle(for: type(of: self)).url(forResource: "CleanupTest", withExtension: nil)!
 
@@ -564,7 +563,9 @@
 				let url = directoryURL.appendingPathComponent("Carthage/Build/.\(dependencyName).version", isDirectory: false)
 				expect(error) == CarthageError.versionFileNotFound(.git(GitURL(dependencyName)), url)
 				expect(events).to(beEmpty())
-=======
+			}
+		}
+
 		describe("transitiveDependencies") {
 			it("should find the correct dependencies") {
 				let cartfile = """
@@ -587,7 +588,6 @@
 				expect(result?.value).to(contain("Result"))
 				expect(result?.value).to(contain("RxSwift"))
 				expect(result?.value?.count) == 4
->>>>>>> 192a61d3
 			}
 		}
 	}
