//
//  Build.swift
//  Carthage
//
//  Created by Justin Spahr-Summers on 2014-10-11.
//  Copyright (c) 2014 Carthage. All rights reserved.
//

import Box
import CarthageKit
import Commandant
import Foundation
import Result
import ReactiveCocoa
import ReactiveTask

public struct BuildCommand: CommandType {
	public let verb = "build"
	public let function = "Build the project's dependencies"

	public func run(mode: CommandMode) -> Result<(), CommandantError<CarthageError>> {
		return producerWithOptions(BuildOptions.evaluate(mode))
			|> flatMap(.Merge) { options in
				return self.buildWithOptions(options)
					|> promoteErrors
			}
			|> waitOnCommand
	}

	/// Builds a project with the given options.
	public func buildWithOptions(options: BuildOptions) -> SignalProducer<(), CarthageError> {
		return self.openLoggingHandle(options)
			|> flatMap(.Merge) { (stdoutHandle, temporaryURL) -> SignalProducer<(), CarthageError> in
				let directoryURL = NSURL.fileURLWithPath(options.directoryPath, isDirectory: true)!

				var buildProgress = self.buildProjectInDirectoryURL(directoryURL, options: options)
					|> flatten(.Concat)

				let stderrHandle = NSFileHandle.fileHandleWithStandardError()

				// Redirect any error-looking messages from stdout, because
				// Xcode doesn't always forward them.
				if !options.verbose {
					let (stdoutProducer, stdoutSink) = SignalProducer<NSData, NoError>.buffer(0)
					let grepTask: BuildSchemeProducer = launchTask(TaskDescription(launchPath: "/usr/bin/grep", arguments: [ "--extended-regexp", "(warning|error|failed):" ], standardInput: stdoutProducer))
						|> on(next: { taskEvent in
							switch taskEvent {
							case let .StandardOutput(data):
								stderrHandle.writeData(data)

							default:
								break
							}
						})
						|> catch { _ in .empty }
						|> then(.empty)
						|> promoteErrors(CarthageError.self)

					buildProgress = buildProgress
						|> on(next: { taskEvent in
							switch taskEvent {
							case let .StandardOutput(data):
								sendNext(stdoutSink, data)

							default:
								break
							}
						}, terminated: {
							sendCompleted(stdoutSink)
						}, interrupted: {
							sendInterrupted(stdoutSink)
						})

					buildProgress = SignalProducer(values: [ grepTask, buildProgress ])
						|> flatten(.Merge)
				}

				let formatting = options.colorOptions.formatting

				return buildProgress
					|> on(started: {
						if let path = temporaryURL?.path {
							carthage.println(formatting.bullets + "xcodebuild output can be found in " + formatting.path(string: path))
						}
					}, next: { taskEvent in
						switch taskEvent {
						case let .StandardOutput(data):
							stdoutHandle.writeData(data)

						case let .StandardError(data):
							stderrHandle.writeData(data)

						case let .Success(box):
							let (project, scheme) = box.value
							carthage.println(formatting.bullets + "Building scheme " + formatting.quote(scheme) + " in " + formatting.projectName(string: project.description))
						}
					})
					|> then(.empty)
			}
	}

	/// Builds the project in the given directory, using the given options.
	///
	/// Returns a producer of producers, representing each scheme being built.
	private func buildProjectInDirectoryURL(directoryURL: NSURL, options: BuildOptions) -> SignalProducer<BuildSchemeProducer, CarthageError> {
		let project = Project(directoryURL: directoryURL)
<<<<<<< HEAD
		let formatting = options.colorOptions.formatting
		let sdkFilter: SDKFilterCallback = {(sdks, scheme, configuration, project) in
			return buildableSDKs(sdks, scheme, configuration, project, formatting)
		}
=======

		var eventSink = ProjectEventSink(colorOptions: options.colorOptions)
		project.projectEvents.observe(next: { eventSink.put($0) })
>>>>>>> f85cd90d

		let buildProducer = project.loadCombinedCartfile()
			|> map { _ in project }
			|> catch { error in
				if options.skipCurrent {
					return SignalProducer(error: error)
				} else {
					// Ignore Cartfile loading failures. Assume the user just
					// wants to build the enclosing project.
					return .empty
				}
			}
			|> flatMap(.Merge) { project in
				return project.migrateIfNecessary(options.colorOptions)
					|> on(next: carthage.println)
					|> then(SignalProducer(value: project))
			}
			|> flatMap(.Merge) { project in
				return project.buildCheckedOutDependenciesWithConfiguration(options.configuration, forPlatform: options.buildPlatform.platform, canBuildSDK: sdkFilter, sendWarning: printBuildWarningMessage(formatting))
			}

		if options.skipCurrent {
			return buildProducer
		} else {
<<<<<<< HEAD
			let currentProducers = buildInDirectory(directoryURL, withConfiguration: options.configuration, platform: options.buildPlatform.platform, canBuildSDK: sdkFilter)
=======
			let currentProducers = buildInDirectory(directoryURL, withConfiguration: options.configuration, platform: options.buildPlatform.platform)
				|> catch { error -> SignalProducer<BuildSchemeProducer, CarthageError> in
					switch error {
					case let .NoSharedFrameworkSchemes(project, _):
						// Log that building the current project is being skipped.
						eventSink.put(.SkippedBuilding(project, error.description))
						return .empty

					default:
						return SignalProducer(error: error)
					}
				}
>>>>>>> f85cd90d
			return buildProducer |> concat(currentProducers)
		}
	}

	/// Opens a temporary file on disk, returning a handle and the URL to the
	/// file.
	private func openTemporaryFile() -> SignalProducer<(NSFileHandle, NSURL), NSError> {
		return SignalProducer.try {
			var temporaryDirectoryTemplate: ContiguousArray<CChar> = NSTemporaryDirectory().stringByAppendingPathComponent("carthage-xcodebuild.XXXXXX.log").nulTerminatedUTF8.map { CChar($0) }
			let logFD = temporaryDirectoryTemplate.withUnsafeMutableBufferPointer { (inout template: UnsafeMutableBufferPointer<CChar>) -> Int32 in
				return mkstemps(template.baseAddress, 4)
			}

			if logFD < 0 {
				return .failure(NSError(domain: NSPOSIXErrorDomain, code: Int(errno), userInfo: nil))
			}

			let temporaryPath = temporaryDirectoryTemplate.withUnsafeBufferPointer { (ptr: UnsafeBufferPointer<CChar>) -> String in
				return String.fromCString(ptr.baseAddress)!
			}

			let handle = NSFileHandle(fileDescriptor: logFD, closeOnDealloc: true)
			let fileURL = NSURL.fileURLWithPath(temporaryPath, isDirectory: false)!
			return .success((handle, fileURL))
		}
	}

	/// Opens a file handle for logging, returning the handle and the URL to any
	/// temporary file on disk.
	private func openLoggingHandle(options: BuildOptions) -> SignalProducer<(NSFileHandle, NSURL?), CarthageError> {
		if options.verbose {
			let out: (NSFileHandle, NSURL?) = (NSFileHandle.fileHandleWithStandardOutput(), nil)
			return SignalProducer(value: out)
		} else {
			return openTemporaryFile()
				|> map { handle, URL in (handle, .Some(URL)) }
				|> mapError { error in
					let temporaryDirectoryURL = NSURL.fileURLWithPath(NSTemporaryDirectory(), isDirectory: true)!
					return .WriteFailed(temporaryDirectoryURL, error)
				}
		}
	}
}

/**
Returns the SDKs that the given scheme, configuration, and project are capable of building, given
the signing identities available

:param: sdk           The list of SDKs to filter
:param: scheme        The scheme name to be built
:param: configuration The Xcode configuration to be built
:param: project       The project being built
:param: formatting    An instance of formatting options

:returns: A list of SDKs that can be built with the configured signing identities
*/
public func buildableSDKs(sdks: [SDK], scheme: String, configuration: String, project: ProjectLocator, formatting: ColorOptions.Formatting) -> [SDK] {
	var identityCheckArgs = BuildArguments(project: project, scheme: scheme, configuration: configuration)
	
	var result = Set<SDK>()
	
	SignalProducer<SDK, CarthageError>(values: sdks)
		|> on (next: { sdk in
			identityCheckArgs.sdk = sdk
			
			BuildSettings.loadWithArguments(identityCheckArgs)
				|> on(next: { settings in
					let identityResult = settings["CODE_SIGN_IDENTITY"]
					
					var signingAllowed = true
					
					switch identityResult {
					case .Success(let configuredSigningIdentity):
						let matchingidentity = parseSecuritySigningIdentities()
							|> filter{ identity in
								return identity.IdentityType == configuredSigningIdentity.value
							}
							|> first
						signingAllowed = matchingidentity != nil
						
						if !signingAllowed {
							let quotedSDK = formatting.quote(sdk.rawValue)
							let quotedIdentity = formatting.quote(configuredSigningIdentity.value)
							let message = "Skipping build for \(quotedSDK) SDK, because the necessary signing identity \(quotedIdentity) is not installed"
							carthage.println("\(formatting.bullets)WARNING: \(message)")
						}
						
					default:
						signingAllowed = true
					}
					
					if signingAllowed {
						result.insert(sdk)
					}
				})
				|> wait
		})
		|> wait
	
	return [SDK](result)
}

/**
Returns a function that formats and prints a warning returned from building
code (for instance, __this phrase__ becomes "this phrase")

:param: formatting An instance of formatting options
*/
public func printBuildWarningMessage(formatting: ColorOptions.Formatting) -> (String -> Void) {
	return { (message: String) in
		var messageParts = [String]()
		let quotedRegEx = NSRegularExpression(pattern: "__(.+?)__", options: nil, error: nil)
		
		let fullRange = NSMakeRange(0, count(message))
		if let matches = quotedRegEx?.matchesInString(message, options: nil, range: fullRange) {
			let m = message as NSString
			var lastEndingIndex = 0

			for (index, match) in enumerate(matches) {
				let sectionRange = match.rangeAtIndex(0)
				let phraseRange = match.rangeAtIndex(1)
				let rangeToKeep = NSMakeRange(lastEndingIndex, sectionRange.location - lastEndingIndex)

				let precedingText = m.substringWithRange(rangeToKeep)
				let quotedPhrase = formatting.quote(m.substringWithRange(phraseRange))
				
				messageParts.append(precedingText)
				messageParts.append(quotedPhrase)
				
				lastEndingIndex = sectionRange.location + sectionRange.length

				if index == matches.count - 1 {
					let finalRange = NSMakeRange(lastEndingIndex, fullRange.length - lastEndingIndex)
					let finalText = m.substringWithRange(finalRange)
					messageParts.append(finalText)
				}
			}
		}
		
		let concatenatedMessage = "".join(messageParts)
		carthage.println("\(formatting.bullets)WARNING: \(concatenatedMessage)")
	}
}

public struct BuildOptions: OptionsType {
	public let configuration: String
	public let buildPlatform: BuildPlatform
	public let skipCurrent: Bool
	public let colorOptions: ColorOptions
	public let verbose: Bool
	public let directoryPath: String

	public static func create(configuration: String)(buildPlatform: BuildPlatform)(skipCurrent: Bool)(colorOptions: ColorOptions)(verbose: Bool)(directoryPath: String) -> BuildOptions {
		return self(configuration: configuration, buildPlatform: buildPlatform, skipCurrent: skipCurrent, colorOptions: colorOptions, verbose: verbose, directoryPath: directoryPath)
	}

	public static func evaluate(m: CommandMode) -> Result<BuildOptions, CommandantError<CarthageError>> {
		return create
			<*> m <| Option(key: "configuration", defaultValue: "Release", usage: "the Xcode configuration to build")
			<*> m <| Option(key: "platform", defaultValue: .All, usage: "the platform to build for (one of ‘all’, ‘Mac’, or ‘iOS’)")
			<*> m <| Option(key: "skip-current", defaultValue: true, usage: "don't skip building the Carthage project (in addition to its dependencies)")
			<*> ColorOptions.evaluate(m)
			<*> m <| Option(key: "verbose", defaultValue: false, usage: "print xcodebuild output inline")
			<*> m <| Option(defaultValue: NSFileManager.defaultManager().currentDirectoryPath, usage: "the directory containing the Carthage project")
	}
}

/// Represents the user’s chosen platform to build for.
public enum BuildPlatform {
	/// Build for all available platforms.
	case All

	/// Build only for iOS.
	case iOS

	/// Build only for OS X.
	case Mac

	/// Build only for watchOS.
	case watchOS

	/// The `Platform` corresponding to this setting.
	public var platform: Platform? {
		switch self {
		case .All:
			return nil

		case .iOS:
			return .iOS

		case .Mac:
			return .Mac

		case .watchOS:
			return .watchOS
		}
	}
}

extension BuildPlatform: Printable {
	public var description: String {
		switch self {
		case .All:
			return "all"

		case .iOS:
			return "iOS"

		case .Mac:
			return "Mac"

		case .watchOS:
			return "watchOS"
		}
	}
}

extension BuildPlatform: ArgumentType {
	public static let name = "platform"

	private static let acceptedStrings: [String: BuildPlatform] = [
		"Mac": .Mac, "macosx": .Mac,
		"iOS": .iOS, "iphoneos": .iOS, "iphonesimulator": .iOS,
		"watchOS": .watchOS, "watchsimulator": .watchOS,
		"all": .All
	]

	public static func fromString(string: String) -> BuildPlatform? {
		for (key, platform) in acceptedStrings {
			if string.caseInsensitiveCompare(key) == NSComparisonResult.OrderedSame {
				return platform
			}
		}
		
		return nil
	}
}<|MERGE_RESOLUTION|>--- conflicted
+++ resolved
@@ -104,16 +104,14 @@
 	/// Returns a producer of producers, representing each scheme being built.
 	private func buildProjectInDirectoryURL(directoryURL: NSURL, options: BuildOptions) -> SignalProducer<BuildSchemeProducer, CarthageError> {
 		let project = Project(directoryURL: directoryURL)
-<<<<<<< HEAD
 		let formatting = options.colorOptions.formatting
 		let sdkFilter: SDKFilterCallback = {(sdks, scheme, configuration, project) in
 			return buildableSDKs(sdks, scheme, configuration, project, formatting)
 		}
-=======
+
 
 		var eventSink = ProjectEventSink(colorOptions: options.colorOptions)
 		project.projectEvents.observe(next: { eventSink.put($0) })
->>>>>>> f85cd90d
 
 		let buildProducer = project.loadCombinedCartfile()
 			|> map { _ in project }
@@ -138,10 +136,7 @@
 		if options.skipCurrent {
 			return buildProducer
 		} else {
-<<<<<<< HEAD
 			let currentProducers = buildInDirectory(directoryURL, withConfiguration: options.configuration, platform: options.buildPlatform.platform, canBuildSDK: sdkFilter)
-=======
-			let currentProducers = buildInDirectory(directoryURL, withConfiguration: options.configuration, platform: options.buildPlatform.platform)
 				|> catch { error -> SignalProducer<BuildSchemeProducer, CarthageError> in
 					switch error {
 					case let .NoSharedFrameworkSchemes(project, _):
@@ -153,7 +148,6 @@
 						return SignalProducer(error: error)
 					}
 				}
->>>>>>> f85cd90d
 			return buildProducer |> concat(currentProducers)
 		}
 	}
