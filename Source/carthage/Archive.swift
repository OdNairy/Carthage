--- conflicted
+++ resolved
@@ -22,33 +22,23 @@
 				let formatting = options.colorOptions.formatting
 
 				return SignalProducer(values: Platform.supportedPlatforms)
-<<<<<<< HEAD
-					.flatMap(.Concat) { platform -> SignalProducer<String, CarthageError> in
+					.map { platform -> String in
 						let frameworkName = (platform.relativePath as NSString).stringByAppendingPathComponent(options.frameworkName)
-						let framework = (frameworkName as NSString).stringByAppendingPathExtension("framework")!
-						let dSYM = (framework as NSString).stringByAppendingPathExtension("dSYM")!
-						return SignalProducer(values: [framework, dSYM])
+						return (frameworkName as NSString).stringByAppendingPathExtension("framework")!
 					}
 					.filter { relativePath in NSFileManager.defaultManager().fileExistsAtPath(relativePath) }
+					.flatMap(.Merge) { framework -> SignalProducer<String, CarthageError> in
+						let dSYM = (framework as NSString).stringByAppendingPathExtension("dSYM")!
+						let bcsymbolmapsProducer = BCSymbolMapsForFramework(NSURL(fileURLWithPath: framework))
+							// generate relative paths for the bcsymbolmaps so they print nicely
+							.map { url in ((framework as NSString).stringByDeletingLastPathComponent as NSString).stringByAppendingPathComponent(url.lastPathComponent!) }
+						let extraFilesProducer = SignalProducer(value: dSYM)
+							.concat(bcsymbolmapsProducer)
+							.filter { relativePath in NSFileManager.defaultManager().fileExistsAtPath(relativePath) }
+						return SignalProducer(value: framework)
+							.concat(extraFilesProducer)
+					}
 					.on(next: { path in
-=======
-					|> map { platform in
-						return platform.relativePath.stringByAppendingPathComponent(options.frameworkName).stringByAppendingPathExtension("framework")!
-					}
-					|> filter { relativePath in NSFileManager.defaultManager().fileExistsAtPath(relativePath) }
-					|> flatMap(.Merge) { framework in
-						let dSYM = framework.stringByAppendingPathExtension("dSYM")!
-						let bcsymbolmapsProducer = BCSymbolMapsForFramework(NSURL(fileURLWithPath: framework)!)
-							// generate relative paths for the bcsymbolmaps so they print nicely
-							|> map { url in framework.stringByDeletingLastPathComponent.stringByAppendingPathComponent(url.lastPathComponent!) }
-						let extraFilesProducer = SignalProducer(value: dSYM)
-							|> concat(bcsymbolmapsProducer)
-							|> filter { relativePath in NSFileManager.defaultManager().fileExistsAtPath(relativePath) }
-						return SignalProducer(value: framework)
-							|> concat(extraFilesProducer)
-					}
-					|> on(next: { path in
->>>>>>> 68783c71
 						carthage.println(formatting.bullets + "Found " + formatting.path(string: path))
 					})
 					.collect()
