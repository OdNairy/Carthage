import Foundation
import ReactiveSwift
import ReactiveTask
import Result
import XCDBLD

struct CachedFramework: Codable {
	enum CodingKeys: String, CodingKey {
		case name = "name"
		case hash = "hash"
		case swiftToolchainVersion = "swiftToolchainVersion"
	}

	let name: String
	let hash: String
	let swiftToolchainVersion: String?
	var isSwiftFramework: Bool {
		return swiftToolchainVersion != nil
	}
}

struct VersionFile: Codable {
	enum CodingKeys: String, CodingKey {
		case commitish = "commitish"
		case macOS = "Mac"
		case iOS = "iOS"
		case watchOS = "watchOS"
		case tvOS = "tvOS"
	}

	let commitish: String

	let macOS: [CachedFramework]?
	let iOS: [CachedFramework]?
	let watchOS: [CachedFramework]?
	let tvOS: [CachedFramework]?

	/// The extension representing a serialized VersionFile.
	static let pathExtension = "version"

	subscript(_ platform: Platform) -> [CachedFramework]? {
		switch platform {
		case .macOS:
			return macOS

		case .iOS:
			return iOS

		case .watchOS:
			return watchOS

		case .tvOS:
			return tvOS
		}
	}

	init(
		commitish: String,
		macOS: [CachedFramework]?,
		iOS: [CachedFramework]?,
		watchOS: [CachedFramework]?,
		tvOS: [CachedFramework]?
	) {
		self.commitish = commitish
		self.macOS = macOS
		self.iOS = iOS
		self.watchOS = watchOS
		self.tvOS = tvOS
	}

	init?(url: URL) {
		guard
			FileManager.default.fileExists(atPath: url.path),
			let jsonData = try? Data(contentsOf: url),
			let versionFile = try? JSONDecoder().decode(VersionFile.self, from: jsonData) else
		{
			return nil
		}
		self = versionFile
	}

<<<<<<< HEAD
	func frameworkURL(
		for cachedFramework: CachedFramework,
		platform: Platform,
		binariesDirectoryURL: URL
	) -> URL {
=======
	static func url(for dependency: Dependency, rootDirectoryURL: URL) -> URL {
		let rootBinariesURL = rootDirectoryURL.appendingPathComponent(Constants.binariesFolderPath, isDirectory: true).resolvingSymlinksInPath()
		return rootBinariesURL.appendingPathComponent(".\(dependency.name).\(VersionFile.pathExtension)")
	}

	func frameworkURL(for cachedFramework: CachedFramework, platform: Platform, binariesDirectoryURL: URL) -> URL {
>>>>>>> b5873aca
		return binariesDirectoryURL
			.appendingPathComponent(platform.rawValue, isDirectory: true)
			.resolvingSymlinksInPath()
			.appendingPathComponent("\(cachedFramework.name).framework", isDirectory: true)
	}

	func frameworkBinaryURL(
		for cachedFramework: CachedFramework,
		platform: Platform,
		binariesDirectoryURL: URL
	) -> URL {
		return frameworkURL(
			for: cachedFramework,
			platform: platform,
			binariesDirectoryURL: binariesDirectoryURL
		)
			.appendingPathComponent("\(cachedFramework.name)", isDirectory: false)
	}

	/// Sends the hashes of the provided cached framework's binaries in the
	/// order that they were provided in.
	func hashes(
		for cachedFrameworks: [CachedFramework],
		platform: Platform,
		binariesDirectoryURL: URL
	) -> SignalProducer<String?, CarthageError> {
		return SignalProducer<CachedFramework, CarthageError>(cachedFrameworks)
			.flatMap(.concat) { cachedFramework -> SignalProducer<String?, CarthageError> in
				let frameworkBinaryURL = self.frameworkBinaryURL(
					for: cachedFramework,
					platform: platform,
					binariesDirectoryURL: binariesDirectoryURL
				)

				return hashForFileAtURL(frameworkBinaryURL)
					.map { hash -> String? in
						return hash
					}
					.flatMapError { _ in
						return SignalProducer(value: nil)
					}
			}
	}

	/// Sends values indicating whether the provided cached frameworks match the
	/// given local Swift version, in the order of the provided cached
	/// frameworks.
	///
	/// Non-Swift frameworks are considered as matching the local Swift version,
	/// as they will be compatible with it by definition.
	func swiftVersionMatches(
		for cachedFrameworks: [CachedFramework],
		platform: Platform,
		binariesDirectoryURL: URL,
		localSwiftVersion: String
	) -> SignalProducer<Bool, CarthageError> {
		return SignalProducer<CachedFramework, CarthageError>(cachedFrameworks)
			.flatMap(.concat) { cachedFramework -> SignalProducer<Bool, CarthageError> in
				let frameworkURL = self.frameworkURL(
					for: cachedFramework,
					platform: platform,
					binariesDirectoryURL: binariesDirectoryURL
				)

				if !isSwiftFramework(frameworkURL) {
					return SignalProducer(value: true)
				} else {
					return frameworkSwiftVersion(frameworkURL)
						.map { swiftVersion -> Bool in
							return swiftVersion == localSwiftVersion
						}
						.flatMapError { _ in SignalProducer<Bool, CarthageError>(value: false) }
				}
			}
	}

	func satisfies(
		platform: Platform,
		commitish: String,
		binariesDirectoryURL: URL,
		localSwiftVersion: String
	) -> SignalProducer<Bool, CarthageError> {
		guard let cachedFrameworks = self[platform] else {
			return SignalProducer(value: false)
		}

		let hashes = self.hashes(
			for: cachedFrameworks,
			platform: platform,
			binariesDirectoryURL: binariesDirectoryURL
		)
			.collect()

		let swiftVersionMatches = self
			.swiftVersionMatches(
				for: cachedFrameworks, platform: platform,
				binariesDirectoryURL: binariesDirectoryURL, localSwiftVersion: localSwiftVersion
			)
			.collect()

		return SignalProducer.zip(hashes, swiftVersionMatches)
			.flatMap(.concat) { hashes, swiftVersionMatches -> SignalProducer<Bool, CarthageError> in
				return self.satisfies(
					platform: platform,
					commitish: commitish,
					hashes: hashes,
					swiftVersionMatches: swiftVersionMatches
				)
			}
	}

	func satisfies(
		platform: Platform,
		commitish: String,
		hashes: [String?],
		swiftVersionMatches: [Bool]
	) -> SignalProducer<Bool, CarthageError> {
		guard let cachedFrameworks = self[platform], commitish == self.commitish else {
			return SignalProducer(value: false)
		}

		return SignalProducer
			.zip(
				SignalProducer(hashes),
				SignalProducer(cachedFrameworks),
				SignalProducer(swiftVersionMatches)
			)
			.map { hash, cachedFramework, swiftVersionMatches -> Bool in
				if let hash = hash {
					return hash == cachedFramework.hash && swiftVersionMatches
				} else {
					return false
				}
			}
			.reduce(true) { result, current -> Bool in
				return result && current
			}
	}

	func write(to url: URL) -> Result<(), CarthageError> {
		return Result(at: url, attempt: {
			let encoder = JSONEncoder()
			encoder.outputFormatting = .prettyPrinted

			let jsonData = try encoder.encode(self)
			try FileManager
				.default
				.createDirectory(
					at: $0.deletingLastPathComponent(),
					withIntermediateDirectories: true,
					attributes: nil
			)
			try jsonData.write(to: $0, options: .atomic)
		})
	}
}

/// Creates a version file for the current project in the
/// Carthage/Build directory which associates its commitish with
/// the hashes (e.g. SHA256) of the built frameworks for each platform
/// in order to allow those frameworks to be skipped in future builds.
///
/// Derives the current project name from `git remote get-url origin`
///
/// Returns a signal that succeeds once the file has been created.
public func createVersionFileForCurrentProject(
	platforms: Set<Platform>,
	buildProducts: [URL],
	rootDirectoryURL: URL
) -> SignalProducer<(), CarthageError> {

	/*
	List all remotes known for this repository
	and keep only the "fetch" urls by which the current repository
	would be known for the purpose of fetching anyways.

	Example of well-formed output:

		$ git remote -v
		origin   https://github.com/blender/Carthage.git (fetch)
		origin   https://github.com/blender/Carthage.git (push)
		upstream https://github.com/Carthage/Carthage.git (fetch)
		upstream https://github.com/Carthage/Carthage.git (push)

	Example of ill-formed output where upstream does not have a url:

		$ git remote -v
		origin   https://github.com/blender/Carthage.git (fetch)
		origin   https://github.com/blender/Carthage.git (push)
		upstream
	*/
	let allRemoteURLs = launchGitTask(["remote", "-v"])
		.flatMap(.concat) { $0.linesProducer }
		.map { $0.components(separatedBy: .whitespacesAndNewlines) }
		.filter { $0.count >= 3 && $0.last == "(fetch)" } // Discard ill-formed output as of example
		.map { ($0[0], $0[1]) }
		.collect()

	let currentProjectName = allRemoteURLs
		// Assess the popularity of each remote url
		.map { $0.reduce([String: (popularity: Int, remoteNameAndURL: (name: String, url: String))]()) { remoteURLPopularityMap, remoteNameAndURL in
			let (remoteName, remoteUrl) = remoteNameAndURL
			var remoteURLPopularityMap = remoteURLPopularityMap
			if let existingEntry = remoteURLPopularityMap[remoteName] {
				remoteURLPopularityMap[remoteName] = (existingEntry.popularity + 1, existingEntry.remoteNameAndURL)
			} else {
				remoteURLPopularityMap[remoteName] = (0, (remoteName, remoteUrl))
			}
			return remoteURLPopularityMap
			}
		}
		// Pick "origin" if it exists,
		// otherwise sort remotes by popularity
	    // or alphabetically in case of a draw
		.map { (remotePopularityMap: [String: (popularity: Int, remoteNameAndURL: (name: String, url: String))]) -> String in
			guard let origin = remotePopularityMap["origin"] else {
				let urlOfMostPopularRemote = remotePopularityMap.sorted { lhs, rhs in
					if lhs.value.popularity == rhs.value.popularity {
						return lhs.key < rhs.key
					}
					return lhs.value.popularity > rhs.value.popularity
				}
				.first?.value.remoteNameAndURL.url

				// If the reposiroty is not pushed to any remote
				// the list of remotes is empty, so call the current project... "_Current"
				return urlOfMostPopularRemote.flatMap { Dependency.git(GitURL($0)).name } ?? "_Current"
			}

			return Dependency.git(GitURL(origin.remoteNameAndURL.url)).name
		}

	let currentGitTagOrCommitish = launchGitTask(["rev-parse", "HEAD"])
		.map { $0.trimmingCharacters(in: .whitespacesAndNewlines) }
		.flatMap(.merge) { headCommitish in
			launchGitTask(["describe", "--tags", "--exact-match", headCommitish])
				.map { $0.trimmingCharacters(in: .whitespacesAndNewlines) }
				.flatMapError { _  in SignalProducer(value: headCommitish) }
		}

	 return SignalProducer.zip(currentProjectName, currentGitTagOrCommitish)
		.flatMap(.merge) { currentProjectNameString, version in
			createVersionFileForCommitish(
				version,
				dependencyName: currentProjectNameString,
				platforms: platforms,
				buildProducts: buildProducts,
				rootDirectoryURL: rootDirectoryURL
		)
	}
}

/// Creates a version file for the current dependency in the
/// Carthage/Build directory which associates its commitish with
/// the hashes (e.g. SHA256) of the built frameworks for each platform
/// in order to allow those frameworks to be skipped in future builds.
///
/// Returns a signal that succeeds once the file has been created.
public func createVersionFile(
	for dependency: Dependency,
	version: PinnedVersion,
	platforms: Set<Platform>,
	buildProducts: [URL],
	rootDirectoryURL: URL
) -> SignalProducer<(), CarthageError> {
	return createVersionFileForCommitish(
		version.commitish,
		dependencyName: dependency.name,
		platforms: platforms,
		buildProducts: buildProducts,
		rootDirectoryURL: rootDirectoryURL
	)
}

private func createVersionFile(
	_ commitish: String,
	dependencyName: String,
	rootDirectoryURL: URL,
	platformCaches: [String: [CachedFramework]]
) -> SignalProducer<(), CarthageError> {
	return SignalProducer<(), CarthageError> { () -> Result<(), CarthageError> in
		let rootBinariesURL = rootDirectoryURL
			.appendingPathComponent(Constants.binariesFolderPath, isDirectory: true)
			.resolvingSymlinksInPath()
		let versionFileURL = rootBinariesURL
			.appendingPathComponent(".\(dependencyName).\(VersionFile.pathExtension)")

		let versionFile = VersionFile(
			commitish: commitish,
			macOS: platformCaches[Platform.macOS.rawValue],
			iOS: platformCaches[Platform.iOS.rawValue],
			watchOS: platformCaches[Platform.watchOS.rawValue],
			tvOS: platformCaches[Platform.tvOS.rawValue])

		return versionFile.write(to: versionFileURL)
	}
}

/// Creates a version file for the dependency in the given root directory with:
/// - The given commitish
/// - The provided project name
/// - The location of the built frameworks products for all platforms
///
/// Returns a signal that succeeds once the file has been created.
public func createVersionFileForCommitish(
	_ commitish: String,
	dependencyName: String,
	platforms: Set<Platform> = Set(Platform.supportedPlatforms),
	buildProducts: [URL],
	rootDirectoryURL: URL
) -> SignalProducer<(), CarthageError> {
	var platformCaches: [String: [CachedFramework]] = [:]

	let platformsToCache = platforms.isEmpty ? Set(Platform.supportedPlatforms) : platforms
	for platform in platformsToCache {
		platformCaches[platform.rawValue] = []
	}

	struct FrameworkDetail {
		let platformName: String
		let frameworkName: String
		let frameworkSwiftVersion: String?
	}

	if !buildProducts.isEmpty {
		return SignalProducer<URL, CarthageError>(buildProducts)
			.flatMap(.merge) { url -> SignalProducer<(String, FrameworkDetail), CarthageError> in
				let frameworkName = url.deletingPathExtension().lastPathComponent
				let platformName = url.deletingLastPathComponent().lastPathComponent
				return frameworkSwiftVersionIfIsSwiftFramework(url)
					.mapError { swiftVersionError -> CarthageError in .unknownFrameworkSwiftVersion(swiftVersionError.description) }
					.flatMap(.merge) { frameworkSwiftVersion -> SignalProducer<(String, FrameworkDetail), CarthageError> in
					let frameworkDetail: FrameworkDetail = .init(platformName: platformName,
										     frameworkName: frameworkName,
										     frameworkSwiftVersion: frameworkSwiftVersion)
					let details = SignalProducer<FrameworkDetail, CarthageError>(value: frameworkDetail)
					let binaryURL = url.appendingPathComponent(frameworkName, isDirectory: false)
					return SignalProducer.zip(hashForFileAtURL(binaryURL), details)
				}
			}
			.reduce(into: platformCaches) { (platformCaches: inout [String: [CachedFramework]], values: (String, FrameworkDetail)) in
				let hash = values.0
				let platformName = values.1.platformName
				let frameworkName = values.1.frameworkName
				let frameworkSwiftVersion = values.1.frameworkSwiftVersion

				let cachedFramework = CachedFramework(name: frameworkName, hash: hash, swiftToolchainVersion: frameworkSwiftVersion)
				if var frameworks = platformCaches[platformName] {
					frameworks.append(cachedFramework)
					platformCaches[platformName] = frameworks
				}
			}
			.flatMap(.merge) { platformCaches -> SignalProducer<(), CarthageError> in
				createVersionFile(
					commitish,
					dependencyName: dependencyName,
					rootDirectoryURL: rootDirectoryURL,
					platformCaches: platformCaches
				)
			}
	} else {
		// Write out an empty version file for dependencies with no built frameworks, so cache builds can differentiate between
		// no cache and a dependency that has no frameworks
		return createVersionFile(
			commitish,
			dependencyName: dependencyName,
			rootDirectoryURL: rootDirectoryURL,
			platformCaches: platformCaches
		)
	}
}

/// Determines whether a dependency can be skipped because it is
/// already cached.
///
/// If a set of platforms is not provided, all platforms are checked.
///
/// Returns an optional bool which is nil if no version file exists,
/// otherwise true if the version file matches and the build can be
/// skipped or false if there is a mismatch of some kind.
public func versionFileMatches(
	_ dependency: Dependency,
	version: PinnedVersion,
	platforms: Set<Platform>,
	rootDirectoryURL: URL,
	toolchain: String?
) -> SignalProducer<Bool?, CarthageError> {
<<<<<<< HEAD
	let rootBinariesURL = rootDirectoryURL
		.appendingPathComponent(Constants.binariesFolderPath, isDirectory: true)
		.resolvingSymlinksInPath()
	let versionFileURL = rootBinariesURL
		.appendingPathComponent(".\(dependency.name).\(VersionFile.pathExtension)")
=======
	let versionFileURL = VersionFile.url(for: dependency, rootDirectoryURL: rootDirectoryURL)

>>>>>>> b5873aca
	guard let versionFile = VersionFile(url: versionFileURL) else {
		return SignalProducer(value: nil)
	}

	let rootBinariesURL = rootDirectoryURL
		.appendingPathComponent(Constants.binariesFolderPath, isDirectory: true)
		.resolvingSymlinksInPath()

	let commitish = version.commitish

	let platformsToCheck = platforms.isEmpty ? Set<Platform>(Platform.supportedPlatforms) : platforms

	return swiftVersion(usingToolchain: toolchain)
		.mapError { error in CarthageError.internalError(description: error.description) }
		.flatMap(.concat) { localSwiftVersion in
			return SignalProducer<Platform, CarthageError>(platformsToCheck)
				.flatMap(.merge) { platform in
					return versionFile.satisfies(
						platform: platform,
						commitish: commitish,
						binariesDirectoryURL: rootBinariesURL,
						localSwiftVersion: localSwiftVersion
					)
				}
				.reduce(true) { $0 && $1 }
				.map { .some($0) }
		}
}

private func hashForFileAtURL(_ frameworkFileURL: URL) -> SignalProducer<String, CarthageError> {
	guard FileManager.default.fileExists(atPath: frameworkFileURL.path) else {
		return SignalProducer(error: .readFailed(frameworkFileURL, nil))
	}

	let task = Task("/usr/bin/shasum", arguments: ["-a", "256", frameworkFileURL.path])

	return task.launch()
		.mapError(CarthageError.taskError)
		.ignoreTaskData()
		.attemptMap { data in
			guard let taskOutput = String(data: data, encoding: .utf8) else {
				return .failure(.readFailed(frameworkFileURL, nil))
			}

			let hashStr = taskOutput.components(separatedBy: CharacterSet.whitespaces)[0]
			return .success(hashStr.trimmingCharacters(in: .whitespacesAndNewlines))
		}
}<|MERGE_RESOLUTION|>--- conflicted
+++ resolved
@@ -79,20 +79,19 @@
 		self = versionFile
 	}
 
-<<<<<<< HEAD
+    static func url(for dependency: Dependency, rootDirectoryURL: URL) -> URL {
+        let rootBinariesURL = rootDirectoryURL
+			.appendingPathComponent(Constants.binariesFolderPath, isDirectory: true)
+			.resolvingSymlinksInPath()
+        return rootBinariesURL
+			.appendingPathComponent(".\(dependency.name).\(VersionFile.pathExtension)")
+    }
+
 	func frameworkURL(
 		for cachedFramework: CachedFramework,
 		platform: Platform,
 		binariesDirectoryURL: URL
 	) -> URL {
-=======
-	static func url(for dependency: Dependency, rootDirectoryURL: URL) -> URL {
-		let rootBinariesURL = rootDirectoryURL.appendingPathComponent(Constants.binariesFolderPath, isDirectory: true).resolvingSymlinksInPath()
-		return rootBinariesURL.appendingPathComponent(".\(dependency.name).\(VersionFile.pathExtension)")
-	}
-
-	func frameworkURL(for cachedFramework: CachedFramework, platform: Platform, binariesDirectoryURL: URL) -> URL {
->>>>>>> b5873aca
 		return binariesDirectoryURL
 			.appendingPathComponent(platform.rawValue, isDirectory: true)
 			.resolvingSymlinksInPath()
@@ -480,23 +479,10 @@
 	rootDirectoryURL: URL,
 	toolchain: String?
 ) -> SignalProducer<Bool?, CarthageError> {
-<<<<<<< HEAD
-	let rootBinariesURL = rootDirectoryURL
-		.appendingPathComponent(Constants.binariesFolderPath, isDirectory: true)
-		.resolvingSymlinksInPath()
-	let versionFileURL = rootBinariesURL
-		.appendingPathComponent(".\(dependency.name).\(VersionFile.pathExtension)")
-=======
 	let versionFileURL = VersionFile.url(for: dependency, rootDirectoryURL: rootDirectoryURL)
-
->>>>>>> b5873aca
 	guard let versionFile = VersionFile(url: versionFileURL) else {
 		return SignalProducer(value: nil)
 	}
-
-	let rootBinariesURL = rootDirectoryURL
-		.appendingPathComponent(Constants.binariesFolderPath, isDirectory: true)
-		.resolvingSymlinksInPath()
 
 	let commitish = version.commitish
 
