//
//  Project.swift
//  Carthage
//
//  Created by Alan Rogers on 12/10/2014.
//  Copyright (c) 2014 Carthage. All rights reserved.
//

import Foundation
import Result
import ReactiveCocoa
import Tentacle

/// Carthage’s bundle identifier.
public let CarthageKitBundleIdentifier = NSBundle(forClass: Project.self).bundleIdentifier!

/// The fallback dependencies URL to be used in case
/// the intended ~/Library/Caches/org.carthage.CarthageKit cannot
/// be found or created.
private let fallbackDependenciesURL: NSURL = {
	let homePath: String
	if let homeEnvValue = NSProcessInfo.processInfo().environment["HOME"] {
		homePath = (homeEnvValue as NSString).stringByAppendingPathComponent(".carthage")
	} else {
		homePath = ("~/.carthage" as NSString).stringByExpandingTildeInPath
	}
	return NSURL.fileURLWithPath(homePath, isDirectory:true)
}()

/// ~/Library/Caches/org.carthage.CarthageKit/
private let CarthageUserCachesURL: NSURL = {
	let fileManager = NSFileManager.defaultManager()
	
	let URLResult: Result<NSURL, NSError> = `try` { (error: NSErrorPointer) -> NSURL? in
		return try? fileManager.URLForDirectory(NSSearchPathDirectory.CachesDirectory, inDomain: NSSearchPathDomainMask.UserDomainMask, appropriateForURL: nil, create: true)
	}.flatMap { cachesURL in
		let dependenciesURL = cachesURL.appendingPathComponent(CarthageKitBundleIdentifier, isDirectory: true)
		let dependenciesPath = dependenciesURL.carthage_absoluteString
		
		if fileManager.fileExistsAtPath(dependenciesPath, isDirectory:nil) {
			if fileManager.isWritableFileAtPath(dependenciesPath) {
				return Result(value: dependenciesURL)
			} else {
				let error = NSError(domain: CarthageKitBundleIdentifier, code: 0, userInfo: nil)
				return Result(error: error)
			}
		} else {
			return Result(attempt: {
				try fileManager.createDirectoryAtURL(dependenciesURL, withIntermediateDirectories: true, attributes: [NSFilePosixPermissions : 0o755])
				return dependenciesURL
			})
		}
	}

	switch URLResult {
	case let .Success(URL):
		_ = try? NSFileManager.defaultManager().removeItemAtURL(fallbackDependenciesURL)
		return URL
	case let .Failure(error):
		NSLog("Warning: No Caches directory could be found or created: \(error.localizedDescription). (\(error))")
		return fallbackDependenciesURL
	}
}()

/// The file URL to the directory in which downloaded release binaries will be
/// stored.
///
/// ~/Library/Caches/org.carthage.CarthageKit/binaries/
public let CarthageDependencyAssetsURL: NSURL = CarthageUserCachesURL.appendingPathComponent("binaries", isDirectory: true)

/// The file URL to the directory in which cloned dependencies will be stored.
///
/// ~/Library/Caches/org.carthage.CarthageKit/dependencies/
public let CarthageDependencyRepositoriesURL: NSURL = CarthageUserCachesURL.appendingPathComponent("dependencies", isDirectory: true)

/// The file URL to the directory in which per-dependency derived data
/// directories will be stored.
///
/// ~/Library/Caches/org.carthage.CarthageKit/DerivedData/
public let CarthageDependencyDerivedDataURL = CarthageUserCachesURL.URLByAppendingPathComponent("DerivedData", isDirectory: true)

/// The relative path to a project's Cartfile.
public let CarthageProjectCartfilePath = "Cartfile"

/// The relative path to a project's Cartfile.private.
public let CarthageProjectPrivateCartfilePath = "Cartfile.private"

/// The relative path to a project's Cartfile.resolved.
public let CarthageProjectResolvedCartfilePath = "Cartfile.resolved"

/// The text that needs to exist in a GitHub Release asset's name, for it to be
/// tried as a binary framework.
public let CarthageProjectBinaryAssetPattern = ".framework"

/// MIME types allowed for GitHub Release assets, for them to be considered as
/// binary frameworks.
public let CarthageProjectBinaryAssetContentTypes = [
	"application/zip"
]

/// Describes an event occurring to or with a project.
public enum ProjectEvent {
	/// The project is beginning to clone.
	case Cloning(ProjectIdentifier)

	/// The project is beginning a fetch.
	case Fetching(ProjectIdentifier)
	
	/// The project is being checked out to the specified revision.
	case CheckingOut(ProjectIdentifier, String)

	/// Any available binaries for the specified release of the project are
	/// being downloaded. This may still be followed by `CheckingOut` event if
	/// there weren't any viable binaries after all.
	case DownloadingBinaries(ProjectIdentifier, String)

	/// Downloading any available binaries of the project is being skipped,
	/// because of a GitHub API request failure which is due to authentication
	/// or rate-limiting.
	case SkippedDownloadingBinaries(ProjectIdentifier, String)

	/// Building the project is being skipped, since the project is not sharing
	/// any framework schemes.
	case SkippedBuilding(ProjectIdentifier, String)
}

/// Represents a project that is using Carthage.
public final class Project {
	/// File URL to the root directory of the project.
	public let directoryURL: NSURL

	/// The file URL to the project's Cartfile.
	public var cartfileURL: NSURL {
		return directoryURL.appendingPathComponent(CarthageProjectCartfilePath, isDirectory: false)
	}

	/// The file URL to the project's Cartfile.resolved.
	public var resolvedCartfileURL: NSURL {
		return directoryURL.appendingPathComponent(CarthageProjectResolvedCartfilePath, isDirectory: false)
	}

	/// Whether to prefer HTTPS for cloning (vs. SSH).
	public var preferHTTPS = true

	/// Whether to use submodules for dependencies, or just check out their
	/// working directories.
	public var useSubmodules = false

	/// Whether to download binaries for dependencies, or just check out their
	/// repositories.
	public var useBinaries = false
	
	/// Sends each event that occurs to a project underneath the receiver (or
	/// the receiver itself).
	public let projectEvents: Signal<ProjectEvent, NoError>
	private let _projectEventsObserver: Signal<ProjectEvent, NoError>.Observer

	public init(directoryURL: NSURL) {
		precondition(directoryURL.fileURL)

		let (signal, observer) = Signal<ProjectEvent, NoError>.pipe()
		projectEvents = signal
		_projectEventsObserver = observer

		self.directoryURL = directoryURL
	}

	deinit {
		_projectEventsObserver.sendCompleted()
	}

	private typealias CachedVersions = [ProjectIdentifier: [PinnedVersion]]

	/// Caches versions to avoid expensive lookups, and unnecessary
	/// fetching/cloning.
	private var cachedVersions: CachedVersions = [:]
	private let cachedVersionsQueue = ProducerQueue(name: "org.carthage.CarthageKit.Project.cachedVersionsQueue")

	/// Attempts to load Cartfile or Cartfile.private from the given directory,
	/// merging their dependencies.
	public func loadCombinedCartfile() -> SignalProducer<Cartfile, CarthageError> {
		let cartfileURL = directoryURL.appendingPathComponent(CarthageProjectCartfilePath, isDirectory: false)
		let privateCartfileURL = directoryURL.appendingPathComponent(CarthageProjectPrivateCartfilePath, isDirectory: false)

		func isNoSuchFileError(error: CarthageError) -> Bool {
			switch error {
			case let .ReadFailed(_, underlyingError):
				if let underlyingError = underlyingError {
					return underlyingError.domain == NSCocoaErrorDomain && underlyingError.code == NSFileReadNoSuchFileError
				} else {
					return false
				}

			default:
				return false
			}
		}
		
		let cartfile = SignalProducer.attempt {
				return Cartfile.fromFile(cartfileURL)
			}
			.flatMapError { error -> SignalProducer<Cartfile, CarthageError> in
				if isNoSuchFileError(error) && NSFileManager.defaultManager().fileExistsAtPath(privateCartfileURL.path!) {
					return SignalProducer(value: Cartfile())
				}

				return SignalProducer(error: error)
			}

		let privateCartfile = SignalProducer.attempt {
				return Cartfile.fromFile(privateCartfileURL)
			}
			.flatMapError { error -> SignalProducer<Cartfile, CarthageError> in
				if isNoSuchFileError(error) {
					return SignalProducer(value: Cartfile())
				}

				return SignalProducer(error: error)
			}

		return zip(cartfile, privateCartfile)
			.attemptMap { cartfile, privateCartfile -> Result<Cartfile, CarthageError> in
				var cartfile = cartfile

				let duplicateDeps = cartfile.duplicateProjects().map { DuplicateDependency(project: $0, locations: ["\(CarthageProjectCartfilePath)"]) }
					+ privateCartfile.duplicateProjects().map { DuplicateDependency(project: $0, locations: ["\(CarthageProjectPrivateCartfilePath)"]) }
					+ duplicateProjectsInCartfiles(cartfile, privateCartfile).map { DuplicateDependency(project: $0, locations: ["\(CarthageProjectCartfilePath)", "\(CarthageProjectPrivateCartfilePath)"]) }

				if duplicateDeps.count == 0 {
					cartfile.appendCartfile(privateCartfile)
					return .Success(cartfile)
				}

				return .Failure(.DuplicateDependencies(duplicateDeps))
			}
	}

	/// Reads the project's Cartfile.resolved.
	public func loadResolvedCartfile() -> SignalProducer<ResolvedCartfile, CarthageError> {
		return SignalProducer.attempt {
			do {
				let resolvedCartfileContents = try NSString(contentsOfURL: self.resolvedCartfileURL, encoding: NSUTF8StringEncoding)
				return ResolvedCartfile.fromString(resolvedCartfileContents as String)
			} catch let error as NSError {
				return .Failure(.ReadFailed(self.resolvedCartfileURL, error))
			}
		}
	}

	/// Writes the given Cartfile.resolved out to the project's directory.
	public func writeResolvedCartfile(resolvedCartfile: ResolvedCartfile) -> Result<(), CarthageError> {
		do {
			try resolvedCartfile.description.writeToURL(resolvedCartfileURL, atomically: true, encoding: NSUTF8StringEncoding)
			return .Success(())
		} catch let error as NSError {
			return .Failure(.WriteFailed(resolvedCartfileURL, error))
		}
	}

	private let gitOperationQueue = ProducerQueue(name: "org.carthage.CarthageKit.Project.gitOperationQueue")

	/// Clones the given dependency to the global repositories folder, or fetches
	/// inside it if it has already been cloned.
	///
	/// Returns a signal which will send the URL to the repository's folder on
	/// disk once cloning or fetching has completed.
	private func cloneOrFetchDependency(project: ProjectIdentifier, commitish: String? = nil) -> SignalProducer<NSURL, CarthageError> {
		return cloneOrFetchProject(project, preferHTTPS: self.preferHTTPS, commitish: commitish)
			.on(next: { event, _ in
				if let event = event {
					self._projectEventsObserver.sendNext(event)
				}
			})
			.map { _, URL in URL }
			.takeLast(1)
			.startOnQueue(gitOperationQueue)
	}

	/// Sends all versions available for the given project.
	///
	/// This will automatically clone or fetch the project's repository as
	/// necessary.
	private func versionsForProject(project: ProjectIdentifier) -> SignalProducer<PinnedVersion, CarthageError> {
		let fetchVersions = cloneOrFetchDependency(project)
			.flatMap(.Merge) { repositoryURL in listTags(repositoryURL) }
			.map { PinnedVersion($0) }
			.collect()
			.on(next: { newVersions in
				self.cachedVersions[project] = newVersions
			})
			.flatMap(.Concat) { versions in SignalProducer<PinnedVersion, CarthageError>(values: versions) }

		return SignalProducer.attempt {
				return .Success(self.cachedVersions)
			}
			.flatMap(.Merge) { versionsByProject -> SignalProducer<PinnedVersion, CarthageError> in
				if let versions = versionsByProject[project] {
					return SignalProducer(values: versions)
				} else {
					return fetchVersions
				}
			}
			.startOnQueue(cachedVersionsQueue)
			.collect()
			.flatMap(.Concat) { versions -> SignalProducer<PinnedVersion, CarthageError> in
				if versions.isEmpty {
					return SignalProducer(error: .TaggedVersionNotFound(project))
				}
				
				return SignalProducer(values: versions)
			}
	}
	
	/// Loads the Cartfile for the given dependency, at the given version.
	private func cartfileForDependency(dependency: Dependency<PinnedVersion>) -> SignalProducer<Cartfile, CarthageError> {
		let revision = dependency.version.commitish
		return self.cloneOrFetchDependency(dependency.project, commitish: revision)
			.flatMap(.Concat) { repositoryURL in
				return contentsOfFileInRepository(repositoryURL, CarthageProjectCartfilePath, revision: revision)
			}
			.flatMapError { _ in .empty }
			.attemptMap(Cartfile.fromString)
	}

	/// Attempts to resolve a Git reference to a version.
	private func resolvedGitReference(project: ProjectIdentifier, reference: String) -> SignalProducer<PinnedVersion, CarthageError> {
		let repositoryURL = repositoryFileURLForProject(project)
		return cloneOrFetchDependency(project, commitish: reference)
			.flatMap(.Concat) { _ in
				return resolveTagInRepository(repositoryURL, reference)
					.map { _ in
						// If the reference is an exact tag, resolves it to the tag.
						return PinnedVersion(reference)
					}
					.flatMapError { _ in
						return resolveReferenceInRepository(repositoryURL, reference)
							.map(PinnedVersion.init)
					}
			}
	}

	/// Attempts to determine the latest satisfiable version of the project's
	/// Carthage dependencies.
	///
	/// This will fetch dependency repositories as necessary, but will not check
	/// them out into the project's working directory.
	public func updatedResolvedCartfile(dependenciesToUpdate: [String]? = nil) -> SignalProducer<ResolvedCartfile, CarthageError> {
		let resolver = Resolver(versionsForDependency: versionsForProject, cartfileForDependency: cartfileForDependency, resolvedGitReference: resolvedGitReference)

		let resolvedCartfile: SignalProducer<ResolvedCartfile?, CarthageError> = loadResolvedCartfile()
			.map(Optional.init)
			.flatMapError { _ in .init(value: nil) }

		return zip(loadCombinedCartfile(), resolvedCartfile)
			.flatMap(.Merge) { cartfile, resolvedCartfile in
				return resolver.resolveDependenciesInCartfile(cartfile, lastResolved: resolvedCartfile, dependenciesToUpdate: dependenciesToUpdate)
			}
			.collect()
			.map(ResolvedCartfile.init)
	}
	
	/// Attempts to determine which of the project's Carthage
	/// dependencies are out of date.
	///
	/// This will fetch dependency repositories as necessary, but will not check
	/// them out into the project's working directory.
	public func outdatedDependencies(includeNestedDependencies: Bool) -> SignalProducer<[(Dependency<PinnedVersion>, Dependency<PinnedVersion>)], CarthageError> {
		typealias PinnedDependency = Dependency<PinnedVersion>
		typealias OutdatedDependency = (PinnedDependency, PinnedDependency)

		let currentDependencies = loadResolvedCartfile()
			.map { $0.dependencies }
		let updatedDependencies = updatedResolvedCartfile()
			.map { $0.dependencies }
		let outdatedDependencies = combineLatest(currentDependencies, updatedDependencies)
			.map { (currentDependencies, updatedDependencies) -> [OutdatedDependency] in
				var currentDependenciesDictionary = [ProjectIdentifier: PinnedDependency]()
				for dependency in currentDependencies {
					currentDependenciesDictionary[dependency.project] = dependency
				}

				return updatedDependencies.flatMap { updated -> OutdatedDependency? in
					if let resolved = currentDependenciesDictionary[updated.project] where resolved.version != updated.version {
						return (resolved, updated)
					} else {
						return nil
					}
				}
			}

		if includeNestedDependencies {
			return outdatedDependencies
		}

		let explicitDependencyProjects = loadCombinedCartfile()
			.map { $0.dependencies.map { $0.project } }

		return combineLatest(outdatedDependencies, explicitDependencyProjects)
			.map { (oudatedDependencies, explicitDependencyProjects) -> [OutdatedDependency] in
				return oudatedDependencies.filter { resolved, updated in
					return explicitDependencyProjects.contains(resolved.project)
				}
		}
	}

	/// Updates the dependencies of the project to the latest version. The
	/// changes will be reflected in Cartfile.resolved, and also in the working
	/// directory checkouts if the given parameter is true.
	public func updateDependencies(shouldCheckout shouldCheckout: Bool = true, dependenciesToUpdate: [String]? = nil) -> SignalProducer<(), CarthageError> {
		return updatedResolvedCartfile(dependenciesToUpdate)
			.attemptMap { resolvedCartfile -> Result<(), CarthageError> in
				return self.writeResolvedCartfile(resolvedCartfile)
			}
			.then(shouldCheckout ? checkoutResolvedDependencies(dependenciesToUpdate) : .empty)
	}

	/// Installs binaries and debug symbols for the given project, if available.
	///
	/// Sends a boolean indicating whether binaries were installed.
	private func installBinariesForProject(project: ProjectIdentifier, atRevision revision: String) -> SignalProducer<Bool, CarthageError> {
		return SignalProducer.attempt {
				return .Success(self.useBinaries)
			}
			.flatMap(.Merge) { useBinaries -> SignalProducer<Bool, CarthageError> in
				if !useBinaries {
					return SignalProducer(value: false)
				}

				let checkoutDirectoryURL = self.directoryURL.appendingPathComponent(project.relativePath, isDirectory: true)

				switch project {
				case let .GitHub(repository):
					let client = Client(repository: repository)
					return self.downloadMatchingBinariesForProject(project, atRevision: revision, fromRepository: repository, client: client)
						.flatMapError { error -> SignalProducer<NSURL, CarthageError> in
							if !client.authenticated {
								return SignalProducer(error: error)
							}
							return self.downloadMatchingBinariesForProject(project, atRevision: revision, fromRepository: repository, client: Client(repository: repository, authenticated: false))
						}
						.flatMap(.Concat, transform: unzipArchiveToTemporaryDirectory)
						.flatMap(.Concat) { directoryURL in
							return frameworksInDirectory(directoryURL)
								.flatMap(.Merge, transform: self.copyFrameworkToBuildFolder)
								.flatMap(.Merge) { frameworkURL in
									return self.copyDSYMToBuildFolderForFramework(frameworkURL, fromDirectoryURL: directoryURL)
										.then(self.copyBCSymbolMapsToBuildFolderForFramework(frameworkURL, fromDirectoryURL: directoryURL))
								}
								.on(completed: {
									_ = try? NSFileManager.defaultManager().trashItemAtURL(checkoutDirectoryURL, resultingItemURL: nil)
								})
								.then(SignalProducer(value: directoryURL))
						}
						.attemptMap { (temporaryDirectoryURL: NSURL) -> Result<Bool, CarthageError> in
							do {
								try NSFileManager.defaultManager().removeItemAtURL(temporaryDirectoryURL)
								return .Success(true)
							} catch let error as NSError {
								return .Failure(.WriteFailed(temporaryDirectoryURL, error))
							}
						}
						.concat(SignalProducer(value: false))
						.take(1)

				case .Git:
					return SignalProducer(value: false)
				}
			}
	}

	/// Downloads any binaries and debug symbols that may be able to be used 
	/// instead of a repository checkout.
	///
	/// Sends the URL to each downloaded zip, after it has been moved to a
	/// less temporary location.
	private func downloadMatchingBinariesForProject(project: ProjectIdentifier, atRevision revision: String, fromRepository repository: Repository, client: Client) -> SignalProducer<NSURL, CarthageError> {
		return client.releaseForTag(revision, inRepository: repository)
			.map { _, release in release }
			.filter { release in
				return !release.draft && !release.assets.isEmpty
			}
			.flatMapError { error -> SignalProducer<Release, CarthageError> in
				switch error {
				case .DoesNotExist:
					return .empty
					
				case let .APIError(_, _, error):
					// Log the GitHub API request failure, not to error out,
					// because that should not be fatal error.
					self._projectEventsObserver.sendNext(.SkippedDownloadingBinaries(project, error.message))
					return .empty

				default:
					return SignalProducer(error: .GitHubAPIRequestFailed(error))
				}
			}
			.on(next: { release in
				self._projectEventsObserver.sendNext(.DownloadingBinaries(project, release.nameWithFallback))
			})
			.flatMap(.Concat) { release -> SignalProducer<NSURL, CarthageError> in
				return SignalProducer<Release.Asset, CarthageError>(values: release.assets)
					.filter { asset in
						let name = asset.name as NSString
						if name.rangeOfString(CarthageProjectBinaryAssetPattern).location == NSNotFound {
							return false
						}
						return CarthageProjectBinaryAssetContentTypes.contains(asset.contentType)
					}
					.flatMap(.Concat) { asset -> SignalProducer<NSURL, CarthageError> in
						let fileURL = fileURLToCachedBinary(project, release, asset)

						if NSFileManager.defaultManager().fileExistsAtPath(fileURL.path!) {
							return SignalProducer(value: fileURL)
						} else {
							return client.downloadAsset(asset)
								.mapError(CarthageError.GitHubAPIRequestFailed)
								.flatMap(.Concat) { downloadURL in cacheDownloadedBinary(downloadURL, toURL: fileURL) }
						}
					}
			}
	}

	/// Copies the framework at the given URL into the current project's build
	/// folder.
	///
	/// Sends the URL to the framework after copying.
	private func copyFrameworkToBuildFolder(frameworkURL: NSURL) -> SignalProducer<NSURL, CarthageError> {
		return platformForFramework(frameworkURL)
			.flatMap(.Merge) { platform -> SignalProducer<NSURL, CarthageError> in
				let platformFolderURL = self.directoryURL.appendingPathComponent(platform.relativePath, isDirectory: true)
				return SignalProducer(value: frameworkURL)
					.copyFileURLsIntoDirectory(platformFolderURL)
			}
	}

	/// Copies the DSYM matching the given framework and contained within the
	/// given directory URL to the directory that the framework resides within.
	///
	/// If no dSYM is found for the given framework, completes with no values.
	///
	/// Sends the URL of the dSYM after copying.
	public func copyDSYMToBuildFolderForFramework(frameworkURL: NSURL, fromDirectoryURL directoryURL: NSURL) -> SignalProducer<NSURL, CarthageError> {
		let destinationDirectoryURL = frameworkURL.URLByDeletingLastPathComponent!
		return dSYMForFramework(frameworkURL, inDirectoryURL:directoryURL)
			.copyFileURLsIntoDirectory(destinationDirectoryURL)
	}
	
	/// Copies any *.bcsymbolmap files matching the given framework and contained
	/// within the given directory URL to the directory that the framework
	/// resides within.
	///
	/// If no bcsymbolmap files are found for the given framework, completes with
	/// no values.
	///
	/// Sends the URLs of the bcsymbolmap files after copying.
	public func copyBCSymbolMapsToBuildFolderForFramework(frameworkURL: NSURL, fromDirectoryURL directoryURL: NSURL) -> SignalProducer<NSURL, CarthageError> {
		let destinationDirectoryURL = frameworkURL.URLByDeletingLastPathComponent!
		return BCSymbolMapsForFramework(frameworkURL, inDirectoryURL: directoryURL)
			.copyFileURLsIntoDirectory(destinationDirectoryURL)
	}

	/// Checks out the given project into its intended working directory,
	/// cloning it first if need be.
	private func checkoutOrCloneProject(project: ProjectIdentifier, atRevision revision: String, submodulesByPath: [String: Submodule]) -> SignalProducer<(), CarthageError> {
		return cloneOrFetchDependency(project, commitish: revision)
			.flatMap(.Merge) { repositoryURL -> SignalProducer<(), CarthageError> in
				let workingDirectoryURL = self.directoryURL.appendingPathComponent(project.relativePath, isDirectory: true)
				var submodule: Submodule?
				
				if var foundSubmodule = submodulesByPath[project.relativePath] {
					foundSubmodule.URL = repositoryURLForProject(project, preferHTTPS: self.preferHTTPS)
					foundSubmodule.SHA = revision
					submodule = foundSubmodule
				} else if self.useSubmodules {
					submodule = Submodule(name: project.relativePath, path: project.relativePath, URL: repositoryURLForProject(project, preferHTTPS: self.preferHTTPS), SHA: revision)
				}
				
				if let submodule = submodule {
					return addSubmoduleToRepository(self.directoryURL, submodule, GitURL(repositoryURL.path!))
						.startOnQueue(self.gitOperationQueue)
				} else {
					return checkoutRepositoryToDirectory(repositoryURL, workingDirectoryURL, revision: revision)
				}
			}
			.on(started: {
				self._projectEventsObserver.sendNext(.CheckingOut(project, revision))
			})
	}
	
	public func buildOrderForResolvedCartfile(cartfile: ResolvedCartfile, dependenciesToInclude: [String]? = nil) -> SignalProducer<Dependency<PinnedVersion>, CarthageError> {
		typealias DependencyGraph = [ProjectIdentifier: Set<ProjectIdentifier>]
		// A resolved cartfile already has all the recursive dependencies. All we need to do is sort
		// out the relationships between them. Loading the cartfile will each will give us its
		// dependencies. Building a recursive lookup table with this information will let us sort
		// dependencies before the projects that depend on them.
		return SignalProducer<Dependency<PinnedVersion>, CarthageError>(values: cartfile.dependencies)
			.flatMap(.Merge) { (dependency: Dependency<PinnedVersion>) -> SignalProducer<DependencyGraph, CarthageError> in
				return self.cartfileForDependency(dependency)
					.map { (cartfile: Cartfile) -> DependencyGraph in
						return [ dependency.project: Set(cartfile.dependencies.map { $0.project }) ]
					}
					.concat(SignalProducer(value: [ dependency.project: Set() ]))
					.take(1)
			}
			.reduce([:]) { (working: DependencyGraph, next: DependencyGraph) in
				var result = working
				next.forEach { result.updateValue($1, forKey: $0) }
				return result
			}
			.flatMap(.Latest) { (graph: DependencyGraph) -> SignalProducer<Dependency<PinnedVersion>, CarthageError> in
				let projectsToInclude = Set(graph
					.map { project, _ in project }
					.filter { project in dependenciesToInclude?.contains(project.name) ?? false })

				guard let sortedProjects = topologicalSort(graph, nodes: projectsToInclude) else {
					return SignalProducer(error: .DependencyCycle(graph))
				}

				let sortedDependencies = cartfile.dependencies
					.filter { dependency in sortedProjects.contains(dependency.project) }
					.sort { left, right in sortedProjects.indexOf(left.project) < sortedProjects.indexOf(right.project) }

				return SignalProducer(values: sortedDependencies)
			}
	}

	/// Checks out the dependencies listed in the project's Cartfile.resolved,
	/// optionally they are limited by the given list of dependency names.
	public func checkoutResolvedDependencies(dependenciesToCheckout: [String]? = nil) -> SignalProducer<(), CarthageError> {
		/// Determine whether the repository currently holds any submodules (if
		/// it even is a repository).
		let submodulesSignal = submodulesInRepository(self.directoryURL)
			.reduce([:]) { (submodulesByPath: [String: Submodule], submodule) in
				var submodulesByPath = submodulesByPath
				submodulesByPath[submodule.path] = submodule
				return submodulesByPath
			}
		
		return loadResolvedCartfile()
			.flatMap(.Merge) { resolvedCartfile in
				return self
					.buildOrderForResolvedCartfile(resolvedCartfile, dependenciesToInclude: dependenciesToCheckout)
					.collect()
			}
			.zipWith(submodulesSignal)
			.flatMap(.Merge) { dependencies, submodulesByPath -> SignalProducer<(), CarthageError> in
				return SignalProducer<Dependency<PinnedVersion>, CarthageError>(values: dependencies)
					.flatMap(.Merge) { dependency -> SignalProducer<(), CarthageError> in
						let project = dependency.project
						let revision = dependency.version.commitish

						let submoduleFound = submodulesByPath[project.relativePath] != nil
						let checkoutOrCloneProject = self.checkoutOrCloneProject(project, atRevision: revision, submodulesByPath: submodulesByPath)

						// Disable binary downloads for the dependency if that
						// is already checked out as a submodule.
						if submoduleFound {
							return checkoutOrCloneProject
						}

						return self.installBinariesForProject(project, atRevision: revision)
							.flatMap(.Merge) { installed -> SignalProducer<(), CarthageError> in
								if installed {
									return .empty
								} else {
									return checkoutOrCloneProject
								}
							}
					}
			}
			.then(.empty)
	}

	/// Attempts to build each Carthage dependency that has been checked out, 
	/// optionally they are limited by the given list of dependency names.
	///
	/// Returns a producer-of-producers representing each scheme being built.
	public func buildCheckedOutDependenciesWithOptions(options: BuildOptions, dependenciesToBuild: [String]? = nil, sdkFilter: SDKFilterCallback = { .Success($0.0) }) -> SignalProducer<BuildSchemeProducer, CarthageError> {
		return loadResolvedCartfile()
			.flatMap(.Merge) { resolvedCartfile in
				return self.buildOrderForResolvedCartfile(resolvedCartfile, dependenciesToInclude: dependenciesToBuild)
			}
			.flatMap(.Concat) { dependency -> SignalProducer<BuildSchemeProducer, CarthageError> in
<<<<<<< HEAD
				let project = dependency.project
				let version = dependency.version.commitish

				let dependencyPath = self.directoryURL.URLByAppendingPathComponent(project.relativePath, isDirectory: true).path!
=======
				let dependencyPath = self.directoryURL.appendingPathComponent(dependency.project.relativePath, isDirectory: true).path!
>>>>>>> 49da52b7
				if !NSFileManager.defaultManager().fileExistsAtPath(dependencyPath) {
					return .empty
				}

				var options = options
				let baseUrl = options.derivedDataPath.flatMap(NSURL.init(string:)) ?? CarthageDependencyDerivedDataURL
				let derivedDataPerDependency = baseUrl.URLByAppendingPathComponent(project.name, isDirectory: true)
				let derivedDataVersioned = derivedDataPerDependency.URLByAppendingPathComponent(version, isDirectory: true)
				options.derivedDataPath = derivedDataVersioned.URLByResolvingSymlinksInPath?.path

				return buildDependencyProject(dependency.project, self.directoryURL, withOptions: options, sdkFilter: sdkFilter)
					.flatMapError { error in
						switch error {
						case .NoSharedFrameworkSchemes:
							// Log that building the dependency is being skipped,
							// not to error out with `.NoSharedFrameworkSchemes`
							// to continue building other dependencies.
							self._projectEventsObserver.sendNext(.SkippedBuilding(project, error.description))
							return .empty

						default:
							return SignalProducer(error: error)
						}
					}
			}
	}
}

/// Constructs a file URL to where the binary corresponding to the given
/// arguments should live.
private func fileURLToCachedBinary(project: ProjectIdentifier, _ release: Release, _ asset: Release.Asset) -> NSURL {
	// ~/Library/Caches/org.carthage.CarthageKit/binaries/ReactiveCocoa/v2.3.1/1234-ReactiveCocoa.framework.zip
	return CarthageDependencyAssetsURL.appendingPathComponent("\(project.name)/\(release.tag)/\(asset.ID)-\(asset.name)", isDirectory: false)
}

/// Caches the downloaded binary at the given URL, moving it to the other URL
/// given.
///
/// Sends the final file URL upon .success.
private func cacheDownloadedBinary(downloadURL: NSURL, toURL cachedURL: NSURL) -> SignalProducer<NSURL, CarthageError> {
	return SignalProducer(value: cachedURL)
		.attempt { fileURL in
			let parentDirectoryURL = fileURL.URLByDeletingLastPathComponent!
			do {
				try NSFileManager.defaultManager().createDirectoryAtURL(parentDirectoryURL, withIntermediateDirectories: true, attributes: nil)
				return .Success(())
			} catch let error as NSError {
				return .Failure(.WriteFailed(parentDirectoryURL, error))
			}
		}
		.attempt { newDownloadURL in
			// Tries `rename()` system call at first.
			if rename(downloadURL.fileSystemRepresentation, newDownloadURL.fileSystemRepresentation) == 0 {
				return .Success(())
			}

			if errno != EXDEV {
				return .Failure(.TaskError(.POSIXError(errno)))
			}

			// If the “Cross-device link” error occurred, then falls back to
			// `NSFileManager.moveItemAtURL()`.
			//
			// See https://github.com/Carthage/Carthage/issues/706 and
			// https://github.com/Carthage/Carthage/issues/711.
			do {
				try NSFileManager.defaultManager().moveItemAtURL(downloadURL, toURL: newDownloadURL)
				return .Success(())
			} catch let error as NSError {
				return .Failure(.WriteFailed(newDownloadURL, error))
			}
		}
}

/// Sends the URL to each file found in the given directory conforming to the
/// given type identifier. If no type identifier is provided, all files are sent.
private func filesInDirectory(directoryURL: NSURL, _ typeIdentifier: String? = nil) -> SignalProducer<NSURL, CarthageError> {
	let producer = NSFileManager.defaultManager().carthage_enumeratorAtURL(directoryURL, includingPropertiesForKeys: [ NSURLTypeIdentifierKey ], options: [ .SkipsHiddenFiles, .SkipsPackageDescendants ], catchErrors: true)
		.map { enumerator, URL in URL }
	if let typeIdentifier = typeIdentifier {
		return producer
			.filter { URL in
				return URL.typeIdentifier
					.analysis(ifSuccess: { identifier in
						return UTTypeConformsTo(identifier, typeIdentifier)
					}, ifFailure: { _ in false })
			}
	} else {
		return producer
	}
}

/// Sends the platform specified in the given Info.plist.
private func platformForFramework(frameworkURL: NSURL) -> SignalProducer<Platform, CarthageError> {
	return SignalProducer(value: frameworkURL)
		// Neither DTPlatformName nor CFBundleSupportedPlatforms can not be used
		// because Xcode 6 and below do not include either in Mac OSX frameworks.
		.attemptMap { URL -> Result<String, CarthageError> in
			let bundle = NSBundle(URL: URL)

			func readFailed(message: String) -> CarthageError {
				let error = Result<(), NSError>.error(message)
				return .ReadFailed(frameworkURL, error)
			}

			guard let sdkName = bundle?.objectForInfoDictionaryKey("DTSDKName") else {
				return .Failure(readFailed("the DTSDKName key in its plist file is missing"))
			}

			if let sdkName = sdkName as? String {
				return .Success(sdkName)
			} else {
				return .Failure(readFailed("the value for the DTSDKName key in its plist file is not a string"))
			}
		}
		// Thus, the SDK name must be trimmed to match the platform name, e.g.
		// macosx10.10 -> macosx
		.map { sdkName in sdkName.stringByTrimmingCharactersInSet(NSCharacterSet.letterCharacterSet().invertedSet) }
		.attemptMap { platform in SDK.fromString(platform).map { $0.platform } }
}

/// Sends the URL to each framework bundle found in the given directory.
private func frameworksInDirectory(directoryURL: NSURL) -> SignalProducer<NSURL, CarthageError> {
	return filesInDirectory(directoryURL, kUTTypeFramework as String)
		.filter { URL in
			// Skip nested frameworks
			let frameworksInURL = URL.pathComponents?.filter { pathComponent in
				return (pathComponent as NSString).pathExtension == "framework"
			}
			return frameworksInURL?.count == 1
		}
}

/// Sends the URL to each dSYM found in the given directory
private func dSYMsInDirectory(directoryURL: NSURL) -> SignalProducer<NSURL, CarthageError> {
	return filesInDirectory(directoryURL, "com.apple.xcode.dsym")
}

/// Sends the URL of the dSYM whose UUIDs match those of the given framework, or
/// errors if there was an error parsing a dSYM contained within the directory.
private func dSYMForFramework(frameworkURL: NSURL, inDirectoryURL directoryURL: NSURL) -> SignalProducer<NSURL, CarthageError> {
	return UUIDsForFramework(frameworkURL)
		.flatMap(.Concat) { frameworkUUIDs in
			return dSYMsInDirectory(directoryURL)
				.flatMap(.Merge) { dSYMURL in
					return UUIDsForDSYM(dSYMURL)
						.filter { dSYMUUIDs in
							return dSYMUUIDs == frameworkUUIDs
						}
						.map { _ in dSYMURL }
				}
		}
		.take(1)
}

/// Sends the URL to each bcsymbolmap found in the given directory.
private func BCSymbolMapsInDirectory(directoryURL: NSURL) -> SignalProducer<NSURL, CarthageError> {
	return filesInDirectory(directoryURL)
		.filter { URL in URL.pathExtension == "bcsymbolmap" }
}

/// Sends the URLs of the bcsymbolmap files that match the given framework and are
/// located somewhere within the given directory.
private func BCSymbolMapsForFramework(frameworkURL: NSURL, inDirectoryURL directoryURL: NSURL) -> SignalProducer<NSURL, CarthageError> {
	return UUIDsForFramework(frameworkURL)
		.flatMap(.Merge) { UUIDs -> SignalProducer<NSURL, CarthageError> in
			if UUIDs.isEmpty {
				return .empty
			}
			func filterUUIDs(signal: Signal<NSURL, CarthageError>) -> Signal<NSURL, CarthageError> {
				var remainingUUIDs = UUIDs
				let count = remainingUUIDs.count
				return signal
					.filter { fileURL in
						if let basename = fileURL.URLByDeletingPathExtension?.lastPathComponent, fileUUID = NSUUID(UUIDString: basename) {
							return remainingUUIDs.remove(fileUUID) != nil
						} else {
							return false
						}
					}
					.take(count)
			}
			return BCSymbolMapsInDirectory(directoryURL)
				.lift(filterUUIDs)
	}
}

/// Returns the file URL at which the given project's repository will be
/// located.
private func repositoryFileURLForProject(project: ProjectIdentifier, baseURL: NSURL = CarthageDependencyRepositoriesURL) -> NSURL {
	return baseURL.appendingPathComponent(project.name, isDirectory: true)
}


/// Returns the URL that the project's remote repository exists at.
private func repositoryURLForProject(project: ProjectIdentifier, preferHTTPS: Bool) -> GitURL {
	switch project {
	case let .GitHub(repository):
		if preferHTTPS {
			return repository.HTTPSURL
		} else {
			return repository.SSHURL
		}

	case let .Git(URL):
		return URL
	}
}

/// Clones the given project to the given destination URL (defaults to the global
/// repositories folder), or fetches inside it if it has already been cloned.
/// Optionally takes a commitish to check for prior to fetching.
///
/// Returns a signal which will send the operation type once started, and
/// the URL to where the repository's folder will exist on disk, then complete
/// when the operation completes.
public func cloneOrFetchProject(project: ProjectIdentifier, preferHTTPS: Bool, destinationURL: NSURL = CarthageDependencyRepositoriesURL, commitish: String? = nil) -> SignalProducer<(ProjectEvent?, NSURL), CarthageError> {
	let fileManager = NSFileManager.defaultManager()
	let repositoryURL = repositoryFileURLForProject(project, baseURL: destinationURL)

	return SignalProducer.attempt { () -> Result<GitURL, CarthageError> in
			do {
				try fileManager.createDirectoryAtURL(destinationURL, withIntermediateDirectories: true, attributes: nil)
			} catch let error as NSError {
				return .Failure(.WriteFailed(destinationURL, error))
			}

			return .Success(repositoryURLForProject(project, preferHTTPS: preferHTTPS))
		}
		.flatMap(.Merge) { remoteURL -> SignalProducer<(ProjectEvent?, NSURL), CarthageError> in
			return isGitRepository(repositoryURL)
				.flatMap(.Merge) { isRepository -> SignalProducer<(ProjectEvent?, NSURL), CarthageError> in
					if isRepository {
						let fetchProducer: () -> SignalProducer<(ProjectEvent?, NSURL), CarthageError> = {
							guard FetchCache.needsFetch(forURL: remoteURL) else {
								return SignalProducer(value: (nil, repositoryURL))
							}

							return SignalProducer(value: (.Fetching(project), repositoryURL))
								.concat(fetchRepository(repositoryURL, remoteURL: remoteURL, refspec: "+refs/heads/*:refs/heads/*").then(.empty))
						}

						// If we've already cloned the repo, check for the revision, possibly skipping an unnecessary fetch
						if let commitish = commitish {
							return zip(
									branchExistsInRepository(repositoryURL, pattern: commitish),
									commitExistsInRepository(repositoryURL, revision: commitish)
								)
								.flatMap(.Concat) { branchExists, commitExists -> SignalProducer<(ProjectEvent?, NSURL), CarthageError> in
									// If the given commitish is a branch, we should fetch.
									if branchExists || !commitExists {
										return fetchProducer()
									} else {
										return SignalProducer(value: (nil, repositoryURL))
									}
								}
						} else {
							return fetchProducer()
						}
					} else {
						// Either the directory didn't exist or it did but wasn't a git repository
						// (Could happen if the process is killed during a previous directory creation)
						// So we remove it, then clone
						_ = try? fileManager.removeItemAtURL(repositoryURL)
						return SignalProducer(value: (.Cloning(project), repositoryURL))
							.concat(cloneRepository(remoteURL, repositoryURL).then(.empty))
					}
			}
		}
}<|MERGE_RESOLUTION|>--- conflicted
+++ resolved
@@ -77,7 +77,7 @@
 /// directories will be stored.
 ///
 /// ~/Library/Caches/org.carthage.CarthageKit/DerivedData/
-public let CarthageDependencyDerivedDataURL = CarthageUserCachesURL.URLByAppendingPathComponent("DerivedData", isDirectory: true)
+public let CarthageDependencyDerivedDataURL: NSURL = CarthageUserCachesURL.appendingPathComponent("DerivedData", isDirectory: true)
 
 /// The relative path to a project's Cartfile.
 public let CarthageProjectCartfilePath = "Cartfile"
@@ -681,22 +681,18 @@
 				return self.buildOrderForResolvedCartfile(resolvedCartfile, dependenciesToInclude: dependenciesToBuild)
 			}
 			.flatMap(.Concat) { dependency -> SignalProducer<BuildSchemeProducer, CarthageError> in
-<<<<<<< HEAD
 				let project = dependency.project
 				let version = dependency.version.commitish
 
-				let dependencyPath = self.directoryURL.URLByAppendingPathComponent(project.relativePath, isDirectory: true).path!
-=======
-				let dependencyPath = self.directoryURL.appendingPathComponent(dependency.project.relativePath, isDirectory: true).path!
->>>>>>> 49da52b7
+				let dependencyPath = self.directoryURL.appendingPathComponent(project.relativePath, isDirectory: true).path!
 				if !NSFileManager.defaultManager().fileExistsAtPath(dependencyPath) {
 					return .empty
 				}
 
 				var options = options
 				let baseUrl = options.derivedDataPath.flatMap(NSURL.init(string:)) ?? CarthageDependencyDerivedDataURL
-				let derivedDataPerDependency = baseUrl.URLByAppendingPathComponent(project.name, isDirectory: true)
-				let derivedDataVersioned = derivedDataPerDependency.URLByAppendingPathComponent(version, isDirectory: true)
+				let derivedDataPerDependency = baseUrl.appendingPathComponent(project.name, isDirectory: true)
+				let derivedDataVersioned = derivedDataPerDependency.appendingPathComponent(version, isDirectory: true)
 				options.derivedDataPath = derivedDataVersioned.URLByResolvingSymlinksInPath?.path
 
 				return buildDependencyProject(dependency.project, self.directoryURL, withOptions: options, sdkFilter: sdkFilter)
