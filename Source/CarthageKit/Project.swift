//
//  Project.swift
//  Carthage
//
//  Created by Alan Rogers on 12/10/2014.
//  Copyright (c) 2014 Carthage. All rights reserved.
//

import Foundation
import Result
import ReactiveSwift
import Tentacle
import XCDBLD
import ReactiveTask

/// Carthage's bundle identifier.
public let CarthageKitBundleIdentifier = Bundle(for: Project.self).bundleIdentifier!

/// The fallback dependencies URL to be used in case
/// the intended ~/Library/Caches/org.carthage.CarthageKit cannot
/// be found or created.
private let fallbackDependenciesURL: URL = {
	let homePath: String
	if let homeEnvValue = ProcessInfo.processInfo.environment["HOME"] {
		homePath = (homeEnvValue as NSString).appendingPathComponent(".carthage")
	} else {
		homePath = ("~/.carthage" as NSString).expandingTildeInPath
	}
	return URL(fileURLWithPath: homePath, isDirectory:true)
}()

/// ~/Library/Caches/org.carthage.CarthageKit/
private let CarthageUserCachesURL: URL = {
	let fileManager = FileManager.default

	let urlResult: Result<URL, NSError> = `try` { (error: NSErrorPointer) -> URL? in
		return try? fileManager.url(for: .cachesDirectory, in: .userDomainMask, appropriateFor: nil, create: true)
	}.flatMap { cachesURL in
		let dependenciesURL = cachesURL.appendingPathComponent(CarthageKitBundleIdentifier, isDirectory: true)
		let dependenciesPath = dependenciesURL.carthage_absoluteString

		if fileManager.fileExists(atPath: dependenciesPath, isDirectory:nil) {
			if fileManager.isWritableFile(atPath: dependenciesPath) {
				return Result(value: dependenciesURL)
			} else {
				let error = NSError(domain: CarthageKitBundleIdentifier, code: 0, userInfo: nil)
				return Result(error: error)
			}
		} else {
			return Result(attempt: {
				try fileManager.createDirectory(at: dependenciesURL, withIntermediateDirectories: true, attributes: [FileAttributeKey.posixPermissions.rawValue : 0o755])
				return dependenciesURL
			})
		}
	}

	switch urlResult {
	case let .success(url):
		_ = try? FileManager.default.removeItem(at: fallbackDependenciesURL)
		return url
	case let .failure(error):
		NSLog("Warning: No Caches directory could be found or created: \(error.localizedDescription). (\(error))")
		return fallbackDependenciesURL
	}
}()

/// The file URL to the directory in which downloaded release binaries will be
/// stored.
///
/// ~/Library/Caches/org.carthage.CarthageKit/binaries/
public let CarthageDependencyAssetsURL: URL = CarthageUserCachesURL.appendingPathComponent("binaries", isDirectory: true)

/// The file URL to the directory in which cloned dependencies will be stored.
///
/// ~/Library/Caches/org.carthage.CarthageKit/dependencies/
public let CarthageDependencyRepositoriesURL: URL = CarthageUserCachesURL.appendingPathComponent("dependencies", isDirectory: true)

/// The relative path to a project's Cartfile.
public let CarthageProjectCartfilePath = "Cartfile"

/// The relative path to a project's Cartfile.private.
public let CarthageProjectPrivateCartfilePath = "Cartfile.private"

/// The relative path to a project's Cartfile.resolved.
public let CarthageProjectResolvedCartfilePath = "Cartfile.resolved"

/// The text that needs to exist in a GitHub Release asset's name, for it to be
/// tried as a binary framework.
public let CarthageProjectBinaryAssetPattern = ".framework"

/// MIME types allowed for GitHub Release assets, for them to be considered as
/// binary frameworks.
public let CarthageProjectBinaryAssetContentTypes = [
	"application/zip"
]

/// Describes an event occurring to or with a project.
public enum ProjectEvent {
	/// The project is beginning to clone.
	case cloning(ProjectIdentifier)

	/// The project is beginning a fetch.
	case fetching(ProjectIdentifier)

	/// The project is being checked out to the specified revision.
	case checkingOut(ProjectIdentifier, String)

	/// The project is downloading a binary-only framework definition.
	case downloadingBinaryFrameworkDefinition(ProjectIdentifier, URL)

	/// Any available binaries for the specified release of the project are
	/// being downloaded. This may still be followed by `CheckingOut` event if
	/// there weren't any viable binaries after all.
	case downloadingBinaries(ProjectIdentifier, String)

	/// Downloading any available binaries of the project is being skipped,
	/// because of a GitHub API request failure which is due to authentication
	/// or rate-limiting.
	case skippedDownloadingBinaries(ProjectIdentifier, String)

	/// Building the project is being skipped, since the project is not sharing
	/// any framework schemes.
	case skippedBuilding(ProjectIdentifier, String)

	/// Installing of a binary framework is being skipped because of an inability
	/// to verify that it was built with a compatible Swift version.
	case skippedInstallingBinaries(project: ProjectIdentifier, error: Error)
}

extension ProjectEvent: Equatable {
	public static func == (lhs: ProjectEvent, rhs: ProjectEvent) -> Bool {
		switch (lhs, rhs) {
		case let (.cloning(left), .cloning(right)):
			return left == right
		case let (.fetching(left), .fetching(right)):
			return left == right
		case let (.checkingOut(leftIdentifier, leftRevision), .checkingOut(rightIdentifier, rightRevision)):
			return leftIdentifier == rightIdentifier && leftRevision == rightRevision
		case let (.downloadingBinaryFrameworkDefinition(leftIdentifier, leftURL), .downloadingBinaryFrameworkDefinition(rightIdentifier, rightURL)):
			return leftIdentifier == rightIdentifier && leftURL == rightURL
		case let (.downloadingBinaries(leftIdentifier, leftRevision), .downloadingBinaries(rightIdentifier, rightRevision)):
			return leftIdentifier == rightIdentifier && leftRevision == rightRevision
		case let (.skippedDownloadingBinaries(leftIdentifier, leftRevision), .skippedDownloadingBinaries(rightIdentifier, rightRevision)):
			return leftIdentifier == rightIdentifier && leftRevision == rightRevision
		case let (.skippedBuilding(leftIdentifier, leftRevision), .skippedBuilding(rightIdentifier, rightRevision)):
			return leftIdentifier == rightIdentifier && leftRevision == rightRevision
		default:
			return false
		}
	}
}

/// Represents a project that is using Carthage.
public final class Project {
	/// File URL to the root directory of the project.
	public let directoryURL: URL

	/// The file URL to the project's Cartfile.
	public var cartfileURL: URL {
		return directoryURL.appendingPathComponent(CarthageProjectCartfilePath, isDirectory: false)
	}

	/// The file URL to the project's Cartfile.resolved.
	public var resolvedCartfileURL: URL {
		return directoryURL.appendingPathComponent(CarthageProjectResolvedCartfilePath, isDirectory: false)
	}

	/// Whether to prefer HTTPS for cloning (vs. SSH).
	public var preferHTTPS = true

	/// Whether to use submodules for dependencies, or just check out their
	/// working directories.
	public var useSubmodules = false

	/// Whether to download binaries for dependencies, or just check out their
	/// repositories.
	public var useBinaries = false

	/// Sends each event that occurs to a project underneath the receiver (or
	/// the receiver itself).
	public let projectEvents: Signal<ProjectEvent, NoError>
	private let _projectEventsObserver: Signal<ProjectEvent, NoError>.Observer

	public init(directoryURL: URL) {
		precondition(directoryURL.isFileURL)

		let (signal, observer) = Signal<ProjectEvent, NoError>.pipe()
		projectEvents = signal
		_projectEventsObserver = observer

		self.directoryURL = directoryURL
	}

	deinit {
		_projectEventsObserver.sendCompleted()
	}

	private typealias CachedVersions = [ProjectIdentifier: [PinnedVersion]]
	private typealias CachedBinaryProjects = [URL: BinaryProject]

	/// Caches versions to avoid expensive lookups, and unnecessary
	/// fetching/cloning.
	private var cachedVersions: CachedVersions = [:]
	private let cachedVersionsQueue = ProducerQueue(name: "org.carthage.CarthageKit.Project.cachedVersionsQueue")

	// Cache the binary project definitions in memory to avoid redownloading during carthage operation
	private var cachedBinaryProjects: CachedBinaryProjects = [:]
	private let cachedBinaryProjectsQueue = ProducerQueue(name: "org.carthage.CarthageKit.Project.cachedBinaryProjectsQueue")

	/// Attempts to load Cartfile or Cartfile.private from the given directory,
	/// merging their dependencies.
	public func loadCombinedCartfile() -> SignalProducer<Cartfile, CarthageError> {
		let cartfileURL = directoryURL.appendingPathComponent(CarthageProjectCartfilePath, isDirectory: false)
		let privateCartfileURL = directoryURL.appendingPathComponent(CarthageProjectPrivateCartfilePath, isDirectory: false)

		func isNoSuchFileError(_ error: CarthageError) -> Bool {
			switch error {
			case let .readFailed(_, underlyingError):
				if let underlyingError = underlyingError {
					return underlyingError.domain == NSCocoaErrorDomain && underlyingError.code == NSFileReadNoSuchFileError
				} else {
					return false
				}

			default:
				return false
			}
		}

		let cartfile = SignalProducer.attempt {
				return Cartfile.from(file: cartfileURL)
			}
			.flatMapError { error -> SignalProducer<Cartfile, CarthageError> in
				if isNoSuchFileError(error) && FileManager.default.fileExists(atPath: privateCartfileURL.carthage_path) {
					return SignalProducer(value: Cartfile())
				}

				return SignalProducer(error: error)
			}

		let privateCartfile = SignalProducer.attempt {
				return Cartfile.from(file: privateCartfileURL)
			}
			.flatMapError { error -> SignalProducer<Cartfile, CarthageError> in
				if isNoSuchFileError(error) {
					return SignalProducer(value: Cartfile())
				}

				return SignalProducer(error: error)
			}

		return SignalProducer.zip(cartfile, privateCartfile)
			.attemptMap { cartfile, privateCartfile -> Result<Cartfile, CarthageError> in
				var cartfile = cartfile

				let duplicateDeps = duplicateProjectsIn(cartfile, privateCartfile).map { DuplicateDependency(project: $0, locations: ["\(CarthageProjectCartfilePath)", "\(CarthageProjectPrivateCartfilePath)"]) }

				if duplicateDeps.isEmpty {
					cartfile.append(privateCartfile)
					return .success(cartfile)
				}

				return .failure(.duplicateDependencies(duplicateDeps))
			}
	}

	/// Reads the project's Cartfile.resolved.
	public func loadResolvedCartfile() -> SignalProducer<ResolvedCartfile, CarthageError> {
		return SignalProducer.attempt {
			do {
				let resolvedCartfileContents = try String(contentsOf: self.resolvedCartfileURL, encoding: .utf8)
				return ResolvedCartfile.from(string: resolvedCartfileContents)
			} catch let error as NSError {
				return .failure(.readFailed(self.resolvedCartfileURL, error))
			}
		}
	}

	/// Writes the given Cartfile.resolved out to the project's directory.
	public func writeResolvedCartfile(_ resolvedCartfile: ResolvedCartfile) -> Result<(), CarthageError> {
		do {
			try resolvedCartfile.description.write(to: resolvedCartfileURL, atomically: true, encoding: .utf8)
			return .success(())
		} catch let error as NSError {
			return .failure(.writeFailed(resolvedCartfileURL, error))
		}
	}

	/// Produces the sub dependencies of the given dependency
	func dependencyProjects(for dependency: Dependency<PinnedVersion>) -> SignalProducer<Set<ProjectIdentifier>, CarthageError> {
		return self.dependencies(for: dependency)
			.map { $0.project }
			.collect()
			.map { Set($0) }
			.concat(value: Set())
			.take(first: 1)
	}

	private let gitOperationQueue = ProducerQueue(name: "org.carthage.CarthageKit.Project.gitOperationQueue")

	/// Clones the given dependency to the global repositories folder, or fetches
	/// inside it if it has already been cloned.
	///
	/// Returns a signal which will send the URL to the repository's folder on
	/// disk once cloning or fetching has completed.
	private func cloneOrFetchDependency(_ project: ProjectIdentifier, commitish: String? = nil) -> SignalProducer<URL, CarthageError> {
		return cloneOrFetchProject(project, preferHTTPS: self.preferHTTPS, commitish: commitish)
			.on(value: { event, _ in
				if let event = event {
					self._projectEventsObserver.send(value: event)
				}
			})
			.map { _, url in url }
			.take(last: 1)
			.startOnQueue(gitOperationQueue)
	}

	func downloadBinaryFrameworkDefinition(url: URL) -> SignalProducer<BinaryProject, CarthageError> {

		return SignalProducer.attempt {
				return .success(self.cachedBinaryProjects)
			}
			.flatMap(.merge) { binaryProjectsByURL -> SignalProducer<BinaryProject, CarthageError> in
				if let binaryProject = binaryProjectsByURL[url] {
					return SignalProducer(value: binaryProject)
				} else {
					self._projectEventsObserver.send(value: .downloadingBinaryFrameworkDefinition(.binary(url), url))

					return URLSession.shared.reactive.data(with: URLRequest(url: url))
						.mapError { return CarthageError.readFailed(url, $0 as NSError) }
						.attemptMap { (data, urlResponse) in
							return BinaryProject.from(jsonData: data, url: url).mapError { error in
								return CarthageError.invalidBinaryJSON(url, error)
						}
					}
					.on(value: { binaryProject in
							self.cachedBinaryProjects[url] = binaryProject
					})

				}
			}
			.startOnQueue(self.cachedBinaryProjectsQueue)
	}

	/// Sends all versions available for the given project.
	///
	/// This will automatically clone or fetch the project's repository as
	/// necessary.
	private func versions(for project: ProjectIdentifier) -> SignalProducer<PinnedVersion, CarthageError> {

		let fetchVersions: SignalProducer<PinnedVersion, CarthageError>

		switch project {
		case .git(_), .gitHub(_):
			fetchVersions = cloneOrFetchDependency(project)
				.flatMap(.merge) { repositoryURL in listTags(repositoryURL) }
				.map { PinnedVersion($0) }
		case let .binary(url):
			fetchVersions = downloadBinaryFrameworkDefinition(url: url)
				.flatMap(.concat) { binaryProject -> SignalProducer<PinnedVersion, CarthageError> in
					return SignalProducer(binaryProject.versions.keys)
				}
		}

		return SignalProducer.attempt {
				return .success(self.cachedVersions)
			}
			.flatMap(.merge) { versionsByProject -> SignalProducer<PinnedVersion, CarthageError> in
				if let versions = versionsByProject[project] {
					return SignalProducer(versions)
				} else {
					return fetchVersions
						.collect()
						.on(value: { newVersions in
							self.cachedVersions[project] = newVersions
						})
						.flatMap(.concat) { versions in SignalProducer<PinnedVersion, CarthageError>(versions) }
				}
			}
			.startOnQueue(cachedVersionsQueue)
			.collect()
			.flatMap(.concat) { versions -> SignalProducer<PinnedVersion, CarthageError> in
				if versions.isEmpty {
					return SignalProducer(error: .taggedVersionNotFound(project))
				}

				return SignalProducer(versions)
			}
	}

	/// Loads the dependencies for the given dependency, at the given version.
	private func dependencies(for dependency: Dependency<PinnedVersion>) -> SignalProducer<Dependency<VersionSpecifier>, CarthageError> {

		switch dependency.project {
		case .git, .gitHub:
			let revision = dependency.version.commitish
			return self.cloneOrFetchDependency(dependency.project, commitish: revision)
				.flatMap(.concat) { repositoryURL in
					return contentsOfFileInRepository(repositoryURL, CarthageProjectCartfilePath, revision: revision)
				}
				.flatMapError { _ in .empty }
				.attemptMap(Cartfile.from(string:))
				.flatMap(.concat) { cartfile -> SignalProducer<Dependency<VersionSpecifier>, CarthageError> in
					return SignalProducer(cartfile.dependencies)
			}
		case .binary:
			// Binary-only frameworks do not support dependencies
			return .empty
		}

	}

	/// Attempts to resolve a Git reference to a version.
	private func resolvedGitReference(_ project: ProjectIdentifier, reference: String) -> SignalProducer<PinnedVersion, CarthageError> {
		let repositoryURL = repositoryFileURLForProject(project)
		return cloneOrFetchDependency(project, commitish: reference)
			.flatMap(.concat) { _ in
				return resolveTagInRepository(repositoryURL, reference)
					.map { _ in
						// If the reference is an exact tag, resolves it to the tag.
						return PinnedVersion(reference)
					}
					.flatMapError { _ in
						return resolveReferenceInRepository(repositoryURL, reference)
							.map(PinnedVersion.init)
					}
			}
	}

	/// Attempts to determine the latest satisfiable version of the project's
	/// Carthage dependencies.
	///
	/// This will fetch dependency repositories as necessary, but will not check
	/// them out into the project's working directory.
	public func updatedResolvedCartfile(_ dependenciesToUpdate: [String]? = nil) -> SignalProducer<ResolvedCartfile, CarthageError> {
		let resolver = Resolver(versionsForDependency: versions(for:), dependenciesForDependency: dependencies(for:), resolvedGitReference: resolvedGitReference)

		let resolvedCartfile: SignalProducer<ResolvedCartfile?, CarthageError> = loadResolvedCartfile()
			.map(Optional.init)
			.flatMapError { _ in .init(value: nil) }

		return SignalProducer
			.zip(loadCombinedCartfile(), resolvedCartfile)
			.flatMap(.merge) { cartfile, resolvedCartfile in
				return resolver.resolve(
					dependencies: cartfile.dependencies,
					lastResolved: resolvedCartfile?.versions,
					dependenciesToUpdate: dependenciesToUpdate
				)
			}
			.collect()
			.map(Set.init)
			.map(ResolvedCartfile.init)
	}

	/// Attempts to determine which of the project's Carthage
	/// dependencies are out of date.
	///
	/// This will fetch dependency repositories as necessary, but will not check
	/// them out into the project's working directory.
	public func outdatedDependencies(_ includeNestedDependencies: Bool) -> SignalProducer<[(Dependency<PinnedVersion>, Dependency<PinnedVersion>)], CarthageError> {
		typealias PinnedDependency = Dependency<PinnedVersion>
		typealias OutdatedDependency = (PinnedDependency, PinnedDependency)

		let currentDependencies = loadResolvedCartfile()
			.map { $0.dependencies }
		let updatedDependencies = updatedResolvedCartfile()
			.map { $0.dependencies }
		let outdatedDependencies = SignalProducer.combineLatest(currentDependencies, updatedDependencies)
			.map { (currentDependencies, updatedDependencies) -> [OutdatedDependency] in
				var currentDependenciesDictionary = [ProjectIdentifier: PinnedDependency]()
				for dependency in currentDependencies {
					currentDependenciesDictionary[dependency.project] = dependency
				}

				return updatedDependencies.flatMap { updated -> OutdatedDependency? in
					if let resolved = currentDependenciesDictionary[updated.project], resolved.version != updated.version {
						return (resolved, updated)
					} else {
						return nil
					}
				}
			}

		if includeNestedDependencies {
			return outdatedDependencies
		}

		let explicitDependencyProjects = loadCombinedCartfile()
			.map { $0.dependencies.map { $0.project } }

		return SignalProducer.combineLatest(outdatedDependencies, explicitDependencyProjects)
			.map { (oudatedDependencies, explicitDependencyProjects) -> [OutdatedDependency] in
				return oudatedDependencies.filter { resolved, updated in
					return explicitDependencyProjects.contains(resolved.project)
				}
		}
	}

	/// Updates the dependencies of the project to the latest version. The
	/// changes will be reflected in Cartfile.resolved, and also in the working
	/// directory checkouts if the given parameter is true.
	public func updateDependencies(shouldCheckout: Bool = true, dependenciesToUpdate: [String]? = nil) -> SignalProducer<(), CarthageError> {
		return updatedResolvedCartfile(dependenciesToUpdate)
			.attemptMap { resolvedCartfile -> Result<(), CarthageError> in
				return self.writeResolvedCartfile(resolvedCartfile)
			}
			.then(shouldCheckout ? checkoutResolvedDependencies(dependenciesToUpdate) : .empty)
	}

	/// Unzips the file at the given URL and copies the frameworks, DSYM and bcsymbolmap files into the corresponding folders
	/// for the project. This step will also check framework compatibility.
	///
	/// Sends the temporary URL of the unzipped directory
	private func unzipAndCopyBinaryFrameworks(zipFile: URL) -> SignalProducer<URL, CarthageError> {
		return SignalProducer<URL, CarthageError>(value: zipFile)
			.flatMap(.concat, transform: unzip(archive:))
			.flatMap(.concat) { directoryURL in
				return frameworksInDirectory(directoryURL)
					.flatMap(.merge) { url in
						return checkFrameworkCompatibility(url)
							.mapError { error in CarthageError.internalError(description: error.description) }
					}
					.flatMap(.merge, transform: self.copyFrameworkToBuildFolder)
					.flatMap(.merge) { frameworkURL in
						return self.copyDSYMToBuildFolderForFramework(frameworkURL, fromDirectoryURL: directoryURL)
							.then(self.copyBCSymbolMapsToBuildFolderForFramework(frameworkURL, fromDirectoryURL: directoryURL))
					}
					.then(SignalProducer<URL, CarthageError>(value: directoryURL))
		}
	}

	/// Removes the file located at the given URL
	///
	/// Sends empty value on successful removal
	private func removeItem(at url: URL) -> SignalProducer<(), CarthageError> {
		return SignalProducer<URL, CarthageError>(value: url)
			.attemptMap({ (url: URL) -> Result<(), CarthageError> in
				do {
					try FileManager.default.removeItem(at: url)
					return .success()
				} catch let error as NSError {
					return .failure(.writeFailed(url, error))
				}
			})
	}

	/// Installs binaries and debug symbols for the given project, if available.
	///
	/// Sends a boolean indicating whether binaries were installed.
	private func installBinariesForProject(_ project: ProjectIdentifier, atRevision revision: String) -> SignalProducer<Bool, CarthageError> {
		return SignalProducer.attempt {
				return .success(self.useBinaries)
			}
			.flatMap(.merge) { useBinaries -> SignalProducer<Bool, CarthageError> in
				if !useBinaries {
					return SignalProducer(value: false)
				}

				let checkoutDirectoryURL = self.directoryURL.appendingPathComponent(project.relativePath, isDirectory: true)

				switch project {
				case let .gitHub(repository):
					let client = Client(repository: repository)
					return self.downloadMatchingBinariesForProject(project, atRevision: revision, fromRepository: repository, client: client)
						.flatMapError { error -> SignalProducer<URL, CarthageError> in
							if !client.isAuthenticated {
								return SignalProducer(error: error)
							}
							return self.downloadMatchingBinariesForProject(project, atRevision: revision, fromRepository: repository, client: Client(repository: repository, isAuthenticated: false))
						}
						.flatMap(.concat) { self.unzipAndCopyBinaryFrameworks(zipFile: $0) }
						.on(completed: {
							_ = try? FileManager.default.trashItem(at: checkoutDirectoryURL, resultingItemURL: nil)
						})
						.flatMap(.concat) { self.removeItem(at: $0) }
						.map { true }
						.flatMapError { error in
							self._projectEventsObserver.send(value: .skippedInstallingBinaries(project: project, error: error))
							return SignalProducer(value: false)
						}
						.concat(value: false)
						.take(first: 1)

				case .git, .binary:
					return SignalProducer(value: false)
				}
			}
	}

	/// Downloads any binaries and debug symbols that may be able to be used
	/// instead of a repository checkout.
	///
	/// Sends the URL to each downloaded zip, after it has been moved to a
	/// less temporary location.
	private func downloadMatchingBinariesForProject(_ project: ProjectIdentifier, atRevision revision: String, fromRepository repository: Repository, client: Client) -> SignalProducer<URL, CarthageError> {
		return client.release(forTag: revision, in: repository)
			.map { _, release in release }
			.filter { release in
				return !release.isDraft && !release.assets.isEmpty
			}
			.flatMapError { error -> SignalProducer<Release, CarthageError> in
				switch error {
				case .doesNotExist:
					return .empty

				case let .apiError(_, _, error):
					// Log the GitHub API request failure, not to error out,
					// because that should not be fatal error.
					self._projectEventsObserver.send(value: .skippedDownloadingBinaries(project, error.message))
					return .empty

				default:
					return SignalProducer(error: .gitHubAPIRequestFailed(error))
				}
			}
			.on(value: { release in
				self._projectEventsObserver.send(value: .downloadingBinaries(project, release.nameWithFallback))
			})
			.flatMap(.concat) { release -> SignalProducer<URL, CarthageError> in
				return SignalProducer<Release.Asset, CarthageError>(release.assets)
					.filter { asset in
						if asset.name.range(of: CarthageProjectBinaryAssetPattern) == nil {
							return false
						}
						return CarthageProjectBinaryAssetContentTypes.contains(asset.contentType)
					}
					.flatMap(.concat) { asset -> SignalProducer<URL, CarthageError> in
						let fileURL = fileURLToCachedBinary(project, release, asset)

						if FileManager.default.fileExists(atPath: fileURL.carthage_path) {
							return SignalProducer(value: fileURL)
						} else {
							return client.download(asset: asset)
								.mapError(CarthageError.gitHubAPIRequestFailed)
								.flatMap(.concat) { downloadURL in cacheDownloadedBinary(downloadURL, toURL: fileURL) }
						}
					}
			}
	}

	/// Copies the framework at the given URL into the current project's build
	/// folder.
	///
	/// Sends the URL to the framework after copying.
	private func copyFrameworkToBuildFolder(_ frameworkURL: URL) -> SignalProducer<URL, CarthageError> {
		return platformForFramework(frameworkURL)
			.flatMap(.merge) { platform -> SignalProducer<URL, CarthageError> in
				let platformFolderURL = self.directoryURL.appendingPathComponent(platform.relativePath, isDirectory: true)
				return SignalProducer(value: frameworkURL)
					.copyFileURLsIntoDirectory(platformFolderURL)
			}
	}

	/// Copies the DSYM matching the given framework and contained within the
	/// given directory URL to the directory that the framework resides within.
	///
	/// If no dSYM is found for the given framework, completes with no values.
	///
	/// Sends the URL of the dSYM after copying.
	public func copyDSYMToBuildFolderForFramework(_ frameworkURL: URL, fromDirectoryURL directoryURL: URL) -> SignalProducer<URL, CarthageError> {
		let destinationDirectoryURL = frameworkURL.deletingLastPathComponent()
		return dSYMForFramework(frameworkURL, inDirectoryURL:directoryURL)
			.copyFileURLsIntoDirectory(destinationDirectoryURL)
	}

	/// Copies any *.bcsymbolmap files matching the given framework and contained
	/// within the given directory URL to the directory that the framework
	/// resides within.
	///
	/// If no bcsymbolmap files are found for the given framework, completes with
	/// no values.
	///
	/// Sends the URLs of the bcsymbolmap files after copying.
	public func copyBCSymbolMapsToBuildFolderForFramework(_ frameworkURL: URL, fromDirectoryURL directoryURL: URL) -> SignalProducer<URL, CarthageError> {
		let destinationDirectoryURL = frameworkURL.deletingLastPathComponent()
		return BCSymbolMapsForFramework(frameworkURL, inDirectoryURL: directoryURL)
			.copyFileURLsIntoDirectory(destinationDirectoryURL)
	}

	/// Checks out the given dependency into its intended working directory,
	/// cloning it first if need be.
	private func checkoutOrCloneDependency(_ dependency: Dependency<PinnedVersion>, submodulesByPath: [String: Submodule]) -> SignalProducer<(), CarthageError> {
		let project = dependency.project
		let revision = dependency.version.commitish
		return cloneOrFetchDependency(project, commitish: revision)
			.flatMap(.merge) { repositoryURL -> SignalProducer<(), CarthageError> in
				let workingDirectoryURL = self.directoryURL.appendingPathComponent(project.relativePath, isDirectory: true)
<<<<<<< HEAD
				
				/// The submodule for an already existing submodule at dependency project’s path
				/// or the submodule to be added at this path given the `--use-submodules` flag.
				let submodule: Submodule?
				
=======
				var submodule: Submodule?

>>>>>>> cbab825d
				if var foundSubmodule = submodulesByPath[project.relativePath] {
					foundSubmodule.url = project.gitURL(preferHTTPS: self.preferHTTPS)!
					foundSubmodule.sha = revision
					submodule = foundSubmodule
				} else if self.useSubmodules {
					submodule = Submodule(name: project.relativePath, path: project.relativePath, url: project.gitURL(preferHTTPS: self.preferHTTPS)!, sha: revision)
				} else {
					submodule = nil
				}

<<<<<<< HEAD
				let symlinkCheckoutPaths = self.symlinkCheckoutPaths(for: dependency, withRepository: repositoryURL, atRootDirectory: self.directoryURL)
				
=======
>>>>>>> cbab825d
				if let submodule = submodule {
					// In the presence of `submodule` for `dependency` — before symlinking, (not after) — add submodule and its submodules:
					// `dependency`, subdependencies that are submodules, and non-Carthage-housed submodules.
					return addSubmoduleToRepository(self.directoryURL, submodule, GitURL(repositoryURL.carthage_path))
						.startOnQueue(self.gitOperationQueue)
						.then(symlinkCheckoutPaths)
				} else {
					return checkoutRepositoryToDirectory(repositoryURL, workingDirectoryURL, revision: revision)
						// For checkouts of “ideally bare” repositories of `dependency`, we add its submodules by cloning ourselves, after symlinking.
						.then(symlinkCheckoutPaths)
						.then(
							submodulesInRepository(repositoryURL, revision: revision)
								.flatMap(.merge) {
									cloneSubmoduleInWorkingDirectory($0, workingDirectoryURL)
								}
						)
				}
			}
			.on(started: {
				self._projectEventsObserver.send(value: .checkingOut(project, revision))
			})
	}

	public func buildOrderForResolvedCartfile(_ cartfile: ResolvedCartfile, dependenciesToInclude: [String]? = nil) -> SignalProducer<Dependency<PinnedVersion>, CarthageError> {
		typealias DependencyGraph = [ProjectIdentifier: Set<ProjectIdentifier>]
		// A resolved cartfile already has all the recursive dependencies. All we need to do is sort
		// out the relationships between them. Loading the cartfile will each will give us its
		// dependencies. Building a recursive lookup table with this information will let us sort
		// dependencies before the projects that depend on them.
		return SignalProducer<Dependency<PinnedVersion>, CarthageError>(cartfile.dependencies)
			.flatMap(.merge) { (dependency: Dependency<PinnedVersion>) -> SignalProducer<DependencyGraph, CarthageError> in
				return self.dependencyProjects(for: dependency)
					.map { dependencies in
						[dependency.project: dependencies]
					}
			}
			.reduce([:]) { (working: DependencyGraph, next: DependencyGraph) in
				var result = working
				next.forEach { result.updateValue($1, forKey: $0) }
				return result
			}
			.flatMap(.latest) { (graph: DependencyGraph) -> SignalProducer<Dependency<PinnedVersion>, CarthageError> in
				let projectsToInclude = Set(graph
					.map { project, _ in project }
					.filter { project in dependenciesToInclude?.contains(project.name) ?? false })

				guard let sortedProjects = topologicalSort(graph, nodes: projectsToInclude) else {
					return SignalProducer(error: .dependencyCycle(graph))
				}

				let sortedDependencies = cartfile.dependencies
					.filter { dependency in sortedProjects.contains(dependency.project) }
					.sorted { left, right in sortedProjects.index(of: left.project)! < sortedProjects.index(of: right.project)! }

				return SignalProducer(sortedDependencies)
			}
	}

	/// Checks out the dependencies listed in the project's Cartfile.resolved,
	/// optionally they are limited by the given list of dependency names.
	public func checkoutResolvedDependencies(_ dependenciesToCheckout: [String]? = nil) -> SignalProducer<(), CarthageError> {
		/// Determine whether the repository currently holds any submodules (if
		/// it even is a repository).
		let submodulesSignal = submodulesInRepository(self.directoryURL)
			.reduce([:]) { (submodulesByPath: [String: Submodule], submodule) in
				var submodulesByPath = submodulesByPath
				submodulesByPath[submodule.path] = submodule
				return submodulesByPath
			}

		return loadResolvedCartfile()
			.flatMap(.merge) { resolvedCartfile in
				return self
					.buildOrderForResolvedCartfile(resolvedCartfile, dependenciesToInclude: dependenciesToCheckout)
					.collect()
			}
			.zip(with: submodulesSignal)
			.flatMap(.merge) { dependencies, submodulesByPath -> SignalProducer<(), CarthageError> in
				return SignalProducer<Dependency<PinnedVersion>, CarthageError>(dependencies)
					.flatMap(.concat) { dependency -> SignalProducer<(), CarthageError> in
						let project = dependency.project

						switch project {
						case .git, .gitHub:

							let submoduleFound = submodulesByPath[project.relativePath] != nil
							let checkoutOrCloneDependency = self.checkoutOrCloneDependency(dependency, submodulesByPath: submodulesByPath)

							// Disable binary downloads for the dependency if that
							// is already checked out as a submodule.
							if submoduleFound {
								return checkoutOrCloneDependency
							}

							return self.installBinariesForProject(project, atRevision: dependency.version.commitish)
								.flatMap(.merge) { installed -> SignalProducer<(), CarthageError> in
									if installed {
										return .empty
									} else {
										return checkoutOrCloneDependency
									}
							}

						case let .binary(url):
							return self.installBinariesForBinaryProject(url: url, pinnedVersion: dependency.version)
						}


					}
			}
			.then(SignalProducer<(), CarthageError>.empty)
	}

	private func installBinariesForBinaryProject(url: URL, pinnedVersion: PinnedVersion) -> SignalProducer<(), CarthageError> {

		return SignalProducer<SemanticVersion, ScannableError>(result: SemanticVersion.from(pinnedVersion))
			.mapError { CarthageError(scannableError: $0) }
			.combineLatest(with: self.downloadBinaryFrameworkDefinition(url: url))
			.attemptMap { (semanticVersion, binaryProject) -> Result<(SemanticVersion, URL), CarthageError> in
				guard let frameworkURL = binaryProject.versions[pinnedVersion] else {
					return .failure(CarthageError.requiredVersionNotFound(ProjectIdentifier.binary(url), VersionSpecifier.exactly(semanticVersion)))
				}

				return .success((semanticVersion, frameworkURL))
			}
			.flatMap(.concat) { (semanticVersion, frameworkURL) in
				return self.downloadBinary(project: ProjectIdentifier.binary(url), version: semanticVersion, url: frameworkURL)
			}
			.flatMap(.concat) { self.unzipAndCopyBinaryFrameworks(zipFile: $0) }
			.flatMap(.concat) { self.removeItem(at: $0) }
	}

	/// Downloads the binary only framework file. Sends the URL to each downloaded zip, after it has been moved to a
	/// less temporary location.
	private func downloadBinary(project: ProjectIdentifier, version: SemanticVersion, url: URL) -> SignalProducer<URL, CarthageError> {
		let fileName = url.lastPathComponent
		let fileURL = fileURLToCachedBinaryProject(project, version, fileName)

		if FileManager.default.fileExists(atPath: fileURL.path) {
			return SignalProducer(value: fileURL)
		} else {

			return URLSession.shared.reactive.download(with: URLRequest(url: url))
				.on(started: {
					self._projectEventsObserver.send(value: .downloadingBinaries(project, version.description))
				})
				.mapError { CarthageError.readFailed(url, $0 as NSError) }
				.flatMap(.concat) { (downloadURL, _) in cacheDownloadedBinary(downloadURL, toURL: fileURL) }
		}
	}

	/// Creates symlink between the dependency checkouts and the root checkouts
	private func symlinkCheckoutPaths(for dependency: Dependency<PinnedVersion>, withRepository repositoryURL: URL, atRootDirectory rootDirectoryURL: URL) -> SignalProducer<(), CarthageError> {
		let rawDependencyURL = rootDirectoryURL.appendingPathComponent(dependency.project.relativePath, isDirectory: true)
		let dependencyURL = rawDependencyURL.resolvingSymlinksInPath()
		let dependencyCheckoutsURL = dependencyURL.appendingPathComponent(CarthageProjectCheckoutsPath, isDirectory: true).resolvingSymlinksInPath()
		let fileManager = FileManager.default

		return self.dependencyProjects(for: dependency)
			.zip(with: // file system objects which might conflict with symlinks
				list(treeish: dependency.version.commitish, atPath: CarthageProjectCheckoutsPath, inRepository: repositoryURL)
					.flatMap(.merge) { (path: String) -> SignalProducer<String, CarthageError> in
						let componentsRelativeToDirectoryURL = {
							return URL(string: $0, relativeTo: self.directoryURL)?.standardizedFileURL.carthage_pathComponents
						}
						if
							let components = componentsRelativeToDirectoryURL(path),
							let comparator = componentsRelativeToDirectoryURL(CarthageProjectCheckoutsPath),
							Array(components.dropLast(1)) == comparator // file system object is contained (shallowly) by `CarthageProjectCheckoutsPath`
						{
							return .init(value: components.last!)
						} else {
							return .empty
						}
					}
					.collect()
			)
			.attemptMap { (dependencies: Set<ProjectIdentifier>, components: [String]) -> Result<(), CarthageError> in
				let names = dependencies
					.filter { dependency in
						// Filter out dependencies with names matching (case-insensitively) file system objects from git in `CarthageProjectCheckoutsPath`.
						// Edge case warning on file system case-sensitivity. If a differently-cased file system object exists in git
						// and is stored on a case-sensitive file system (like the Sierra preview of APFS), we currently preempt
						// the non-conflicting symlink. Probably, nobody actually desires or needs the opposite behavior.
						!components.contains {
							dependency.name.caseInsensitiveCompare($0) == .orderedSame
						}
					}
					.map { $0.name }

				// If no `CarthageProjectCheckoutsPath`-housed symlinks are needed,
				// return early after potentially adding submodules
				// (which could be outside `CarthageProjectCheckoutsPath`).
				if names.isEmpty { return .success() }

				do {
					try fileManager.createDirectory(at: dependencyCheckoutsURL, withIntermediateDirectories: true)
				} catch let error as NSError {
					if !(error.domain == NSCocoaErrorDomain && error.code == NSFileWriteFileExistsError) {
						return .failure(.writeFailed(dependencyCheckoutsURL, error))
					}
				}

				for name in names {
					let dependencyCheckoutURL = dependencyCheckoutsURL.appendingPathComponent(name)
					let subdirectoryPath = (CarthageProjectCheckoutsPath as NSString).appendingPathComponent(name)
					let linkDestinationPath = relativeLinkDestinationForDependencyProject(dependency.project, subdirectory: subdirectoryPath)

					do {
						try fileManager.createSymbolicLink(atPath: dependencyCheckoutURL.carthage_path, withDestinationPath: linkDestinationPath)
					} catch let error as NSError {
						return .failure(.writeFailed(dependencyCheckoutURL, error))
					}
				}

				return .success()
			}
	}

	/// Attempts to build each Carthage dependency that has been checked out,
	/// optionally they are limited by the given list of dependency names.
	///
	/// Returns a producer-of-producers representing each scheme being built.
	public func buildCheckedOutDependenciesWithOptions(_ options: BuildOptions, dependenciesToBuild: [String]? = nil, sdkFilter: @escaping SDKFilterCallback = { .success($0.0) }) -> SignalProducer<BuildSchemeProducer, CarthageError> {
		return loadResolvedCartfile()
			.flatMap(.merge) { resolvedCartfile in
				return self.buildOrderForResolvedCartfile(resolvedCartfile, dependenciesToInclude: dependenciesToBuild)
			}
			.flatMap(.concat) { dependency -> SignalProducer<BuildSchemeProducer, CarthageError> in
				let dependencyPath = self.directoryURL.appendingPathComponent(dependency.project.relativePath, isDirectory: true).carthage_path
				if !FileManager.default.fileExists(atPath: dependencyPath) {
					return .empty
				}

				return buildDependencyProject(dependency.project, self.directoryURL, withOptions: options, sdkFilter: sdkFilter)
					.flatMapError { error in
						switch error {
						case .noSharedFrameworkSchemes:
							// Log that building the dependency is being skipped,
							// not to error out with `.noSharedFrameworkSchemes`
							// to continue building other dependencies.
							self._projectEventsObserver.send(value: .skippedBuilding(dependency.project, error.description))
							return .empty

						default:
							return SignalProducer(error: error)
						}
					}
			}
	}
}

/// Constructs a file URL to where the binary corresponding to the given
/// arguments should live.
private func fileURLToCachedBinary(_ project: ProjectIdentifier, _ release: Release, _ asset: Release.Asset) -> URL {
	// ~/Library/Caches/org.carthage.CarthageKit/binaries/ReactiveCocoa/v2.3.1/1234-ReactiveCocoa.framework.zip
	return CarthageDependencyAssetsURL.appendingPathComponent("\(project.name)/\(release.tag)/\(asset.id)-\(asset.name)", isDirectory: false)
}

/// Constructs a file URL to where the binary only framework download should be cached
private func fileURLToCachedBinaryProject(_ project: ProjectIdentifier, _ semanticVersion: SemanticVersion, _ fileName: String) -> URL{
	// ~/Library/Caches/org.carthage.CarthageKit/binaries/MyBinaryProjectFramework/2.3.1/MyBinaryProject.framework.zip
	return CarthageDependencyAssetsURL.appendingPathComponent("\(project.name)/\(semanticVersion)/\(fileName)")
}

/// Caches the downloaded binary at the given URL, moving it to the other URL
/// given.
///
/// Sends the final file URL upon .success.
private func cacheDownloadedBinary(_ downloadURL: URL, toURL cachedURL: URL) -> SignalProducer<URL, CarthageError> {
	return SignalProducer(value: cachedURL)
		.attempt { fileURL in
			let parentDirectoryURL = fileURL.deletingLastPathComponent()
			do {
				try FileManager.default.createDirectory(at: parentDirectoryURL, withIntermediateDirectories: true)
				return .success(())
			} catch let error as NSError {
				return .failure(.writeFailed(parentDirectoryURL, error))
			}
		}
		.attempt { newDownloadURL in
			// Tries `rename()` system call at first.
			let result = downloadURL.withUnsafeFileSystemRepresentation { old in
				newDownloadURL.withUnsafeFileSystemRepresentation { new in
					rename(old!, new!)
				}
			}
			if result == 0 {
				return .success(())
			}

			if errno != EXDEV {
				return .failure(.taskError(.posixError(errno)))
			}

			// If the “Cross-device link” error occurred, then falls back to
			// `FileManager.moveItem(at:to:)`.
			//
			// See https://github.com/Carthage/Carthage/issues/706 and
			// https://github.com/Carthage/Carthage/issues/711.
			do {
				try FileManager.default.moveItem(at: downloadURL, to: newDownloadURL)
				return .success(())
			} catch let error as NSError {
				return .failure(.writeFailed(newDownloadURL, error))
			}
		}
}

/// Sends the URL to each file found in the given directory conforming to the
/// given type identifier. If no type identifier is provided, all files are sent.
private func filesInDirectory(_ directoryURL: URL, _ typeIdentifier: String? = nil) -> SignalProducer<URL, CarthageError> {
	let producer = FileManager.default.reactive
		.enumerator(at: directoryURL, includingPropertiesForKeys: [ .typeIdentifierKey ], options: [ .skipsHiddenFiles, .skipsPackageDescendants ], catchErrors: true)
		.map { enumerator, url in url }
	if let typeIdentifier = typeIdentifier {
		return producer
			.filter { url in
				return url.typeIdentifier
					.analysis(ifSuccess: { identifier in
						return UTTypeConformsTo(identifier as CFString, typeIdentifier as CFString)
					}, ifFailure: { _ in false })
			}
	} else {
		return producer
	}
}

/// Sends the platform specified in the given Info.plist.
private func platformForFramework(_ frameworkURL: URL) -> SignalProducer<Platform, CarthageError> {
	return SignalProducer(value: frameworkURL)
		// Neither DTPlatformName nor CFBundleSupportedPlatforms can not be used
		// because Xcode 6 and below do not include either in macOS frameworks.
		.attemptMap { url -> Result<String, CarthageError> in
			let bundle = Bundle(url: url)

			func readFailed(_ message: String) -> CarthageError {
				let error = Result<(), NSError>.error(message)
				return .readFailed(frameworkURL, error)
			}

			guard let sdkName = bundle?.object(forInfoDictionaryKey: "DTSDKName") else {
				return .failure(readFailed("the DTSDKName key in its plist file is missing"))
			}

			if let sdkName = sdkName as? String {
				return .success(sdkName)
			} else {
				return .failure(readFailed("the value for the DTSDKName key in its plist file is not a string"))
			}
		}
		// Thus, the SDK name must be trimmed to match the platform name, e.g.
		// macosx10.10 -> macosx
		.map { sdkName in sdkName.trimmingCharacters(in: CharacterSet.letters.inverted) }
		.attemptMap { platform in SDK.from(string: platform).map { $0.platform } }
}

/// Sends the URL to each framework bundle found in the given directory.
private func frameworksInDirectory(_ directoryURL: URL) -> SignalProducer<URL, CarthageError> {
	return filesInDirectory(directoryURL, kUTTypeFramework as String)
		.filter { url in
			// Skip nested frameworks
			let frameworksInURL = url.carthage_pathComponents.filter { pathComponent in
				return (pathComponent as NSString).pathExtension == "framework"
			}
			return frameworksInURL.count == 1
		}
}

/// Sends the URL to each dSYM found in the given directory
private func dSYMsInDirectory(_ directoryURL: URL) -> SignalProducer<URL, CarthageError> {
	return filesInDirectory(directoryURL, "com.apple.xcode.dsym")
}

/// Sends the URL of the dSYM whose UUIDs match those of the given framework, or
/// errors if there was an error parsing a dSYM contained within the directory.
private func dSYMForFramework(_ frameworkURL: URL, inDirectoryURL directoryURL: URL) -> SignalProducer<URL, CarthageError> {
	return UUIDsForFramework(frameworkURL)
		.flatMap(.concat) { (frameworkUUIDs: Set<UUID>) in
			return dSYMsInDirectory(directoryURL)
				.flatMap(.merge) { dSYMURL in
					return UUIDsForDSYM(dSYMURL)
						.filter { (dSYMUUIDs: Set<UUID>) in
							return dSYMUUIDs == frameworkUUIDs
						}
						.map { _ in dSYMURL }
				}
		}
		.take(first: 1)
}

/// Sends the URL to each bcsymbolmap found in the given directory.
private func BCSymbolMapsInDirectory(_ directoryURL: URL) -> SignalProducer<URL, CarthageError> {
	return filesInDirectory(directoryURL)
		.filter { url in url.pathExtension == "bcsymbolmap" }
}

/// Sends the URLs of the bcsymbolmap files that match the given framework and are
/// located somewhere within the given directory.
private func BCSymbolMapsForFramework(_ frameworkURL: URL, inDirectoryURL directoryURL: URL) -> SignalProducer<URL, CarthageError> {
	return UUIDsForFramework(frameworkURL)
		.flatMap(.merge) { uuids -> SignalProducer<URL, CarthageError> in
			if uuids.isEmpty {
				return .empty
			}
			func filterUUIDs(_ signal: Signal<URL, CarthageError>) -> Signal<URL, CarthageError> {
				var remainingUUIDs = uuids
				let count = remainingUUIDs.count
				return signal
					.filter { fileURL in
						let basename = fileURL.deletingPathExtension().carthage_lastPathComponent
						if let fileUUID = UUID(uuidString: basename) {
							return remainingUUIDs.remove(fileUUID) != nil
						} else {
							return false
						}
					}
					.take(first: count)
			}
			return BCSymbolMapsInDirectory(directoryURL)
				.lift(filterUUIDs)
	}
}

/// Returns the file URL at which the given project's repository will be
/// located.
private func repositoryFileURLForProject(_ project: ProjectIdentifier, baseURL: URL = CarthageDependencyRepositoriesURL) -> URL {
	return baseURL.appendingPathComponent(project.name, isDirectory: true)
}

/// Returns the string representing a relative path from a dependency project back to the root
internal func relativeLinkDestinationForDependencyProject(_ dependency: ProjectIdentifier, subdirectory: String) -> String {
	let dependencySubdirectoryPath = (dependency.relativePath as NSString).appendingPathComponent(subdirectory)
	let componentsForGettingTheHellOutOfThisRelativePath = Array(repeating: "..", count: (dependencySubdirectoryPath as NSString).pathComponents.count - 1)

	// Directs a link from, e.g., /Carthage/Checkouts/ReactiveCocoa/Carthage/Build to /Carthage/Build
	let linkDestinationPath = componentsForGettingTheHellOutOfThisRelativePath.reduce(subdirectory) { trailingPath, pathComponent in
		return (pathComponent as NSString).appendingPathComponent(trailingPath)
	}

	return linkDestinationPath
}

/// Clones the given project to the given destination URL (defaults to the global
/// repositories folder), or fetches inside it if it has already been cloned.
/// Optionally takes a commitish to check for prior to fetching.
///
/// Returns a signal which will send the operation type once started, and
/// the URL to where the repository's folder will exist on disk, then complete
/// when the operation completes.
public func cloneOrFetchProject(_ project: ProjectIdentifier, preferHTTPS: Bool, destinationURL: URL = CarthageDependencyRepositoriesURL, commitish: String? = nil) -> SignalProducer<(ProjectEvent?, URL), CarthageError> {
	let fileManager = FileManager.default
	let repositoryURL = repositoryFileURLForProject(project, baseURL: destinationURL)

	return SignalProducer.attempt { () -> Result<GitURL, CarthageError> in
			do {
				try fileManager.createDirectory(at: destinationURL, withIntermediateDirectories: true)
			} catch let error as NSError {
				return .failure(.writeFailed(destinationURL, error))
			}

			return .success(project.gitURL(preferHTTPS: preferHTTPS)!)
		}
		.flatMap(.merge) { remoteURL -> SignalProducer<(ProjectEvent?, URL), CarthageError> in
			return isGitRepository(repositoryURL)
				.flatMap(.merge) { isRepository -> SignalProducer<(ProjectEvent?, URL), CarthageError> in
					if isRepository {
						let fetchProducer: () -> SignalProducer<(ProjectEvent?, URL), CarthageError> = {
							guard FetchCache.needsFetch(forURL: remoteURL) else {
								return SignalProducer(value: (nil, repositoryURL))
							}

							return SignalProducer(value: (.fetching(project), repositoryURL))
								.concat(
									fetchRepository(repositoryURL, remoteURL: remoteURL, refspec: "+refs/heads/*:refs/heads/*")
										.then(SignalProducer<(ProjectEvent?, URL), CarthageError>.empty)
								)
						}

						// If we've already cloned the repo, check for the revision, possibly skipping an unnecessary fetch
						if let commitish = commitish {
							return SignalProducer.zip(
									branchExistsInRepository(repositoryURL, pattern: commitish),
									commitExistsInRepository(repositoryURL, revision: commitish)
								)
								.flatMap(.concat) { branchExists, commitExists -> SignalProducer<(ProjectEvent?, URL), CarthageError> in
									// If the given commitish is a branch, we should fetch.
									if branchExists || !commitExists {
										return fetchProducer()
									} else {
										return SignalProducer(value: (nil, repositoryURL))
									}
								}
						} else {
							return fetchProducer()
						}
					} else {
						// Either the directory didn't exist or it did but wasn't a git repository
						// (Could happen if the process is killed during a previous directory creation)
						// So we remove it, then clone
						_ = try? fileManager.removeItem(at: repositoryURL)
						return SignalProducer(value: (.cloning(project), repositoryURL))
							.concat(
								cloneRepository(remoteURL, repositoryURL)
									.then(SignalProducer<(ProjectEvent?, URL), CarthageError>.empty)
							)
					}
			}
		}
}<|MERGE_RESOLUTION|>--- conflicted
+++ resolved
@@ -686,16 +686,11 @@
 		return cloneOrFetchDependency(project, commitish: revision)
 			.flatMap(.merge) { repositoryURL -> SignalProducer<(), CarthageError> in
 				let workingDirectoryURL = self.directoryURL.appendingPathComponent(project.relativePath, isDirectory: true)
-<<<<<<< HEAD
-				
+
 				/// The submodule for an already existing submodule at dependency project’s path
 				/// or the submodule to be added at this path given the `--use-submodules` flag.
 				let submodule: Submodule?
-				
-=======
-				var submodule: Submodule?
-
->>>>>>> cbab825d
+
 				if var foundSubmodule = submodulesByPath[project.relativePath] {
 					foundSubmodule.url = project.gitURL(preferHTTPS: self.preferHTTPS)!
 					foundSubmodule.sha = revision
@@ -706,11 +701,8 @@
 					submodule = nil
 				}
 
-<<<<<<< HEAD
 				let symlinkCheckoutPaths = self.symlinkCheckoutPaths(for: dependency, withRepository: repositoryURL, atRootDirectory: self.directoryURL)
-				
-=======
->>>>>>> cbab825d
+
 				if let submodule = submodule {
 					// In the presence of `submodule` for `dependency` — before symlinking, (not after) — add submodule and its submodules:
 					// `dependency`, subdependencies that are submodules, and non-Carthage-housed submodules.
