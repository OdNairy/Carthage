//
//  Project.swift
//  Carthage
//
//  Created by Alan Rogers on 12/10/2014.
//  Copyright (c) 2014 Carthage. All rights reserved.
//

import Foundation
import Result
import ReactiveSwift
import Tentacle
import XCDBLD
import ReactiveTask

/// Carthage's bundle identifier.
public let CarthageKitBundleIdentifier = Bundle(for: Project.self).bundleIdentifier!

/// The fallback dependencies URL to be used in case
/// the intended ~/Library/Caches/org.carthage.CarthageKit cannot
/// be found or created.
private let fallbackDependenciesURL: URL = {
	let homePath: String
	if let homeEnvValue = ProcessInfo.processInfo.environment["HOME"] {
		homePath = (homeEnvValue as NSString).appendingPathComponent(".carthage")
	} else {
		homePath = ("~/.carthage" as NSString).expandingTildeInPath
	}
	return URL(fileURLWithPath: homePath, isDirectory:true)
}()

/// ~/Library/Caches/org.carthage.CarthageKit/
private let CarthageUserCachesURL: URL = {
	let fileManager = FileManager.default

	let urlResult: Result<URL, NSError> = `try` { (error: NSErrorPointer) -> URL? in
		return try? fileManager.url(for: .cachesDirectory, in: .userDomainMask, appropriateFor: nil, create: true)
	}.flatMap { cachesURL in
		let dependenciesURL = cachesURL.appendingPathComponent(CarthageKitBundleIdentifier, isDirectory: true)
		let dependenciesPath = dependenciesURL.carthage_absoluteString

		if fileManager.fileExists(atPath: dependenciesPath, isDirectory:nil) {
			if fileManager.isWritableFile(atPath: dependenciesPath) {
				return Result(value: dependenciesURL)
			} else {
				let error = NSError(domain: CarthageKitBundleIdentifier, code: 0, userInfo: nil)
				return Result(error: error)
			}
		} else {
			return Result(attempt: {
				try fileManager.createDirectory(at: dependenciesURL, withIntermediateDirectories: true, attributes: [FileAttributeKey.posixPermissions.rawValue : 0o755])
				return dependenciesURL
			})
		}
	}

	switch urlResult {
	case let .success(url):
		_ = try? FileManager.default.removeItem(at: fallbackDependenciesURL)
		return url
	case let .failure(error):
		NSLog("Warning: No Caches directory could be found or created: \(error.localizedDescription). (\(error))")
		return fallbackDependenciesURL
	}
}()

/// The file URL to the directory in which downloaded release binaries will be
/// stored.
///
/// ~/Library/Caches/org.carthage.CarthageKit/binaries/
public let CarthageDependencyAssetsURL: URL = CarthageUserCachesURL.appendingPathComponent("binaries", isDirectory: true)

/// The file URL to the directory in which cloned dependencies will be stored.
///
/// ~/Library/Caches/org.carthage.CarthageKit/dependencies/
public let CarthageDependencyRepositoriesURL: URL = CarthageUserCachesURL.appendingPathComponent("dependencies", isDirectory: true)

/// The file URL to the directory in which per-dependency derived data
/// directories will be stored.
///
/// ~/Library/Caches/org.carthage.CarthageKit/DerivedData/
public let CarthageDependencyDerivedDataURL: URL = CarthageUserCachesURL.appendingPathComponent("DerivedData", isDirectory: true)

/// The relative path to a project's Cartfile.
public let CarthageProjectCartfilePath = "Cartfile"

/// The relative path to a project's Cartfile.private.
public let CarthageProjectPrivateCartfilePath = "Cartfile.private"

/// The relative path to a project's Cartfile.resolved.
public let CarthageProjectResolvedCartfilePath = "Cartfile.resolved"

/// The text that needs to exist in a GitHub Release asset's name, for it to be
/// tried as a binary framework.
public let CarthageProjectBinaryAssetPattern = ".framework"

/// MIME types allowed for GitHub Release assets, for them to be considered as
/// binary frameworks.
public let CarthageProjectBinaryAssetContentTypes = [
	"application/zip"
]

/// Describes an event occurring to or with a project.
public enum ProjectEvent {
	/// The project is beginning to clone.
	case cloning(ProjectIdentifier)

	/// The project is beginning a fetch.
	case fetching(ProjectIdentifier)

	/// The project is being checked out to the specified revision.
	case checkingOut(ProjectIdentifier, String)

	/// The project is downloading a binary-only framework definition.
	case downloadingBinaryFrameworkDefinition(ProjectIdentifier, URL)

	/// Any available binaries for the specified release of the project are
	/// being downloaded. This may still be followed by `CheckingOut` event if
	/// there weren't any viable binaries after all.
	case downloadingBinaries(ProjectIdentifier, String)

	/// Downloading any available binaries of the project is being skipped,
	/// because of a GitHub API request failure which is due to authentication
	/// or rate-limiting.
	case skippedDownloadingBinaries(ProjectIdentifier, String)

	/// Installing of a binary framework is being skipped because of an inability
	/// to verify that it was built with a compatible Swift version.
	case skippedInstallingBinaries(project: ProjectIdentifier, error: Error)

	/// Building the project is being skipped, since the project is not sharing
	/// any framework schemes.
	case skippedBuilding(ProjectIdentifier, String)

	/// Building the project is being skipped because it is cached.
	case skippedBuildingCached(ProjectIdentifier)

	/// Rebuilding a cached project because of a version file/framework mismatch.
	case rebuildingCached(ProjectIdentifier)

	/// Building an uncached project.
	case buildingUncached(ProjectIdentifier)
}

extension ProjectEvent: Equatable {
	public static func == (lhs: ProjectEvent, rhs: ProjectEvent) -> Bool {
		switch (lhs, rhs) {
		case let (.cloning(left), .cloning(right)):
			return left == right
		case let (.fetching(left), .fetching(right)):
			return left == right
		case let (.checkingOut(leftIdentifier, leftRevision), .checkingOut(rightIdentifier, rightRevision)):
			return leftIdentifier == rightIdentifier && leftRevision == rightRevision
		case let (.downloadingBinaryFrameworkDefinition(leftIdentifier, leftURL), .downloadingBinaryFrameworkDefinition(rightIdentifier, rightURL)):
			return leftIdentifier == rightIdentifier && leftURL == rightURL
		case let (.downloadingBinaries(leftIdentifier, leftRevision), .downloadingBinaries(rightIdentifier, rightRevision)):
			return leftIdentifier == rightIdentifier && leftRevision == rightRevision
		case let (.skippedDownloadingBinaries(leftIdentifier, leftRevision), .skippedDownloadingBinaries(rightIdentifier, rightRevision)):
			return leftIdentifier == rightIdentifier && leftRevision == rightRevision
		case let (.skippedBuilding(leftIdentifier, leftRevision), .skippedBuilding(rightIdentifier, rightRevision)):
			return leftIdentifier == rightIdentifier && leftRevision == rightRevision
		default:
			return false
		}
	}
}

/// Represents a project that is using Carthage.
public final class Project {
	/// File URL to the root directory of the project.
	public let directoryURL: URL

	/// The file URL to the project's Cartfile.
	public var cartfileURL: URL {
		return directoryURL.appendingPathComponent(CarthageProjectCartfilePath, isDirectory: false)
	}

	/// The file URL to the project's Cartfile.resolved.
	public var resolvedCartfileURL: URL {
		return directoryURL.appendingPathComponent(CarthageProjectResolvedCartfilePath, isDirectory: false)
	}

	/// Whether to prefer HTTPS for cloning (vs. SSH).
	public var preferHTTPS = true

	/// Whether to use submodules for dependencies, or just check out their
	/// working directories.
	public var useSubmodules = false

	/// Whether to download binaries for dependencies, or just check out their
	/// repositories.
	public var useBinaries = false

	/// Sends each event that occurs to a project underneath the receiver (or
	/// the receiver itself).
	public let projectEvents: Signal<ProjectEvent, NoError>
	private let _projectEventsObserver: Signal<ProjectEvent, NoError>.Observer

	public init(directoryURL: URL) {
		precondition(directoryURL.isFileURL)

		let (signal, observer) = Signal<ProjectEvent, NoError>.pipe()
		projectEvents = signal
		_projectEventsObserver = observer

		self.directoryURL = directoryURL
	}

	deinit {
		_projectEventsObserver.sendCompleted()
	}

	private typealias CachedVersions = [ProjectIdentifier: [PinnedVersion]]
	private typealias CachedBinaryProjects = [URL: BinaryProject]

	/// Caches versions to avoid expensive lookups, and unnecessary
	/// fetching/cloning.
	private var cachedVersions: CachedVersions = [:]
	private let cachedVersionsQueue = ProducerQueue(name: "org.carthage.CarthageKit.Project.cachedVersionsQueue")

	// Cache the binary project definitions in memory to avoid redownloading during carthage operation
	private var cachedBinaryProjects: CachedBinaryProjects = [:]
	private let cachedBinaryProjectsQueue = ProducerQueue(name: "org.carthage.CarthageKit.Project.cachedBinaryProjectsQueue")

	/// Attempts to load Cartfile or Cartfile.private from the given directory,
	/// merging their dependencies.
	public func loadCombinedCartfile() -> SignalProducer<Cartfile, CarthageError> {
		let cartfileURL = directoryURL.appendingPathComponent(CarthageProjectCartfilePath, isDirectory: false)
		let privateCartfileURL = directoryURL.appendingPathComponent(CarthageProjectPrivateCartfilePath, isDirectory: false)

		func isNoSuchFileError(_ error: CarthageError) -> Bool {
			switch error {
			case let .readFailed(_, underlyingError):
				if let underlyingError = underlyingError {
					return underlyingError.domain == NSCocoaErrorDomain && underlyingError.code == NSFileReadNoSuchFileError
				} else {
					return false
				}

			default:
				return false
			}
		}

		let cartfile = SignalProducer.attempt {
				return Cartfile.from(file: cartfileURL)
			}
			.flatMapError { error -> SignalProducer<Cartfile, CarthageError> in
				if isNoSuchFileError(error) && FileManager.default.fileExists(atPath: privateCartfileURL.carthage_path) {
					return SignalProducer(value: Cartfile())
				}

				return SignalProducer(error: error)
			}

		let privateCartfile = SignalProducer.attempt {
				return Cartfile.from(file: privateCartfileURL)
			}
			.flatMapError { error -> SignalProducer<Cartfile, CarthageError> in
				if isNoSuchFileError(error) {
					return SignalProducer(value: Cartfile())
				}

				return SignalProducer(error: error)
			}

		return SignalProducer.zip(cartfile, privateCartfile)
			.attemptMap { cartfile, privateCartfile -> Result<Cartfile, CarthageError> in
				var cartfile = cartfile

				let duplicateDeps = duplicateProjectsIn(cartfile, privateCartfile).map { DuplicateDependency(project: $0, locations: ["\(CarthageProjectCartfilePath)", "\(CarthageProjectPrivateCartfilePath)"]) }

				if duplicateDeps.isEmpty {
					cartfile.append(privateCartfile)
					return .success(cartfile)
				}

				return .failure(.duplicateDependencies(duplicateDeps))
			}
	}

	/// Reads the project's Cartfile.resolved.
	public func loadResolvedCartfile() -> SignalProducer<ResolvedCartfile, CarthageError> {
		return SignalProducer.attempt {
			do {
				let resolvedCartfileContents = try String(contentsOf: self.resolvedCartfileURL, encoding: .utf8)
				return ResolvedCartfile.from(string: resolvedCartfileContents)
			} catch let error as NSError {
				return .failure(.readFailed(self.resolvedCartfileURL, error))
			}
		}
	}

	/// Writes the given Cartfile.resolved out to the project's directory.
	public func writeResolvedCartfile(_ resolvedCartfile: ResolvedCartfile) -> Result<(), CarthageError> {
		do {
			try resolvedCartfile.description.write(to: resolvedCartfileURL, atomically: true, encoding: .utf8)
			return .success(())
		} catch let error as NSError {
			return .failure(.writeFailed(resolvedCartfileURL, error))
		}
	}

	/// Produces the sub dependencies of the given dependency
	func dependencyProjects(for dependency: Dependency<PinnedVersion>) -> SignalProducer<Set<ProjectIdentifier>, CarthageError> {
		return self.dependencies(for: dependency)
			.map { $0.project }
			.collect()
			.map { Set($0) }
			.concat(value: Set())
			.take(first: 1)
	}

	private let gitOperationQueue = ProducerQueue(name: "org.carthage.CarthageKit.Project.gitOperationQueue")

	/// Clones the given dependency to the global repositories folder, or fetches
	/// inside it if it has already been cloned.
	///
	/// Returns a signal which will send the URL to the repository's folder on
	/// disk once cloning or fetching has completed.
	private func cloneOrFetchDependency(_ project: ProjectIdentifier, commitish: String? = nil) -> SignalProducer<URL, CarthageError> {
		return cloneOrFetchProject(project, preferHTTPS: self.preferHTTPS, commitish: commitish)
			.on(value: { event, _ in
				if let event = event {
					self._projectEventsObserver.send(value: event)
				}
			})
			.map { _, url in url }
			.take(last: 1)
			.startOnQueue(gitOperationQueue)
	}

	func downloadBinaryFrameworkDefinition(url: URL) -> SignalProducer<BinaryProject, CarthageError> {

		return SignalProducer.attempt {
				return .success(self.cachedBinaryProjects)
			}
			.flatMap(.merge) { binaryProjectsByURL -> SignalProducer<BinaryProject, CarthageError> in
				if let binaryProject = binaryProjectsByURL[url] {
					return SignalProducer(value: binaryProject)
				} else {
					self._projectEventsObserver.send(value: .downloadingBinaryFrameworkDefinition(.binary(url), url))

					return URLSession.shared.reactive.data(with: URLRequest(url: url))
						.mapError { return CarthageError.readFailed(url, $0 as NSError) }
						.attemptMap { (data, urlResponse) in
							return BinaryProject.from(jsonData: data, url: url).mapError { error in
								return CarthageError.invalidBinaryJSON(url, error)
						}
					}
					.on(value: { binaryProject in
							self.cachedBinaryProjects[url] = binaryProject
					})

				}
			}
			.startOnQueue(self.cachedBinaryProjectsQueue)
	}

	/// Sends all versions available for the given project.
	///
	/// This will automatically clone or fetch the project's repository as
	/// necessary.
	private func versions(for project: ProjectIdentifier) -> SignalProducer<PinnedVersion, CarthageError> {

		let fetchVersions: SignalProducer<PinnedVersion, CarthageError>

		switch project {
		case .git(_), .gitHub(_):
			fetchVersions = cloneOrFetchDependency(project)
				.flatMap(.merge) { repositoryURL in listTags(repositoryURL) }
				.map { PinnedVersion($0) }
		case let .binary(url):
			fetchVersions = downloadBinaryFrameworkDefinition(url: url)
				.flatMap(.concat) { binaryProject -> SignalProducer<PinnedVersion, CarthageError> in
					return SignalProducer(binaryProject.versions.keys)
				}
		}

		return SignalProducer.attempt {
				return .success(self.cachedVersions)
			}
			.flatMap(.merge) { versionsByProject -> SignalProducer<PinnedVersion, CarthageError> in
				if let versions = versionsByProject[project] {
					return SignalProducer(versions)
				} else {
					return fetchVersions
						.collect()
						.on(value: { newVersions in
							self.cachedVersions[project] = newVersions
						})
						.flatMap(.concat) { versions in SignalProducer<PinnedVersion, CarthageError>(versions) }
				}
			}
			.startOnQueue(cachedVersionsQueue)
			.collect()
			.flatMap(.concat) { versions -> SignalProducer<PinnedVersion, CarthageError> in
				if versions.isEmpty {
					return SignalProducer(error: .taggedVersionNotFound(project))
				}

				return SignalProducer(versions)
			}
	}

	/// Loads the dependencies for the given dependency, at the given version.
	private func dependencies(for dependency: Dependency<PinnedVersion>) -> SignalProducer<Dependency<VersionSpecifier>, CarthageError> {

		switch dependency.project {
		case .git, .gitHub:
			let revision = dependency.version.commitish
			return self.cloneOrFetchDependency(dependency.project, commitish: revision)
				.flatMap(.concat) { repositoryURL in
					return contentsOfFileInRepository(repositoryURL, CarthageProjectCartfilePath, revision: revision)
				}
				.flatMapError { _ in .empty }
				.attemptMap(Cartfile.from(string:))
				.flatMap(.concat) { cartfile -> SignalProducer<Dependency<VersionSpecifier>, CarthageError> in
					return SignalProducer(cartfile.dependencies)
			}
		case .binary:
			// Binary-only frameworks do not support dependencies
			return .empty
		}

	}

	/// Attempts to resolve a Git reference to a version.
	private func resolvedGitReference(_ project: ProjectIdentifier, reference: String) -> SignalProducer<PinnedVersion, CarthageError> {
		let repositoryURL = repositoryFileURLForProject(project)
		return cloneOrFetchDependency(project, commitish: reference)
			.flatMap(.concat) { _ in
				return resolveTagInRepository(repositoryURL, reference)
					.map { _ in
						// If the reference is an exact tag, resolves it to the tag.
						return PinnedVersion(reference)
					}
					.flatMapError { _ in
						return resolveReferenceInRepository(repositoryURL, reference)
							.map(PinnedVersion.init)
					}
			}
	}

	/// Attempts to determine the latest satisfiable version of the project's
	/// Carthage dependencies.
	///
	/// This will fetch dependency repositories as necessary, but will not check
	/// them out into the project's working directory.
	public func updatedResolvedCartfile(_ dependenciesToUpdate: [String]? = nil) -> SignalProducer<ResolvedCartfile, CarthageError> {
		let resolver = Resolver(versionsForDependency: versions(for:), dependenciesForDependency: dependencies(for:), resolvedGitReference: resolvedGitReference)

		let resolvedCartfile: SignalProducer<ResolvedCartfile?, CarthageError> = loadResolvedCartfile()
			.map(Optional.init)
			.flatMapError { _ in .init(value: nil) }

		return SignalProducer
			.zip(loadCombinedCartfile(), resolvedCartfile)
			.flatMap(.merge) { cartfile, resolvedCartfile in
				return resolver.resolve(
					dependencies: cartfile.dependencies,
					lastResolved: resolvedCartfile?.versions,
					dependenciesToUpdate: dependenciesToUpdate
				)
			}
			.collect()
			.map(Set.init)
			.map(ResolvedCartfile.init)
	}

	/// Attempts to determine which of the project's Carthage
	/// dependencies are out of date.
	///
	/// This will fetch dependency repositories as necessary, but will not check
	/// them out into the project's working directory.
	public func outdatedDependencies(_ includeNestedDependencies: Bool) -> SignalProducer<[(Dependency<PinnedVersion>, Dependency<PinnedVersion>)], CarthageError> {
		typealias PinnedDependency = Dependency<PinnedVersion>
		typealias OutdatedDependency = (PinnedDependency, PinnedDependency)

		let currentDependencies = loadResolvedCartfile()
			.map { $0.dependencies }
		let updatedDependencies = updatedResolvedCartfile()
			.map { $0.dependencies }
		let outdatedDependencies = SignalProducer.combineLatest(currentDependencies, updatedDependencies)
			.map { (currentDependencies, updatedDependencies) -> [OutdatedDependency] in
				var currentDependenciesDictionary = [ProjectIdentifier: PinnedDependency]()
				for dependency in currentDependencies {
					currentDependenciesDictionary[dependency.project] = dependency
				}

				return updatedDependencies.flatMap { updated -> OutdatedDependency? in
					if let resolved = currentDependenciesDictionary[updated.project], resolved.version != updated.version {
						return (resolved, updated)
					} else {
						return nil
					}
				}
			}

		if includeNestedDependencies {
			return outdatedDependencies
		}

		let explicitDependencyProjects = loadCombinedCartfile()
			.map { $0.dependencies.map { $0.project } }

		return SignalProducer.combineLatest(outdatedDependencies, explicitDependencyProjects)
			.map { (oudatedDependencies, explicitDependencyProjects) -> [OutdatedDependency] in
				return oudatedDependencies.filter { resolved, updated in
					return explicitDependencyProjects.contains(resolved.project)
				}
		}
	}

	/// Updates the dependencies of the project to the latest version. The
	/// changes will be reflected in Cartfile.resolved, and also in the working
	/// directory checkouts if the given parameter is true.
	public func updateDependencies(shouldCheckout: Bool = true, dependenciesToUpdate: [String]? = nil) -> SignalProducer<(), CarthageError> {
		return updatedResolvedCartfile(dependenciesToUpdate)
			.attemptMap { resolvedCartfile -> Result<(), CarthageError> in
				return self.writeResolvedCartfile(resolvedCartfile)
			}
			.then(shouldCheckout ? checkoutResolvedDependencies(dependenciesToUpdate) : .empty)
	}

	/// Unzips the file at the given URL and copies the frameworks, DSYM and bcsymbolmap files into the corresponding folders
	/// for the project. This step will also check framework compatibility.
	///
	/// Sends the temporary URL of the unzipped directory
	private func unzipAndCopyBinaryFrameworks(zipFile: URL) -> SignalProducer<URL, CarthageError> {
		return SignalProducer<URL, CarthageError>(value: zipFile)
			.flatMap(.concat, transform: unzip(archive:))
			.flatMap(.concat) { directoryURL in
				return frameworksInDirectory(directoryURL)
					.flatMap(.merge) { url in
						return checkFrameworkCompatibility(url)
							.mapError { error in CarthageError.internalError(description: error.description) }
					}
					.flatMap(.merge, transform: self.copyFrameworkToBuildFolder)
					.flatMap(.merge) { frameworkURL in
						return self.copyDSYMToBuildFolderForFramework(frameworkURL, fromDirectoryURL: directoryURL)
							.then(self.copyBCSymbolMapsToBuildFolderForFramework(frameworkURL, fromDirectoryURL: directoryURL))
					}
					.then(SignalProducer<URL, CarthageError>(value: directoryURL))
		}
	}

	/// Removes the file located at the given URL
	///
	/// Sends empty value on successful removal
	private func removeItem(at url: URL) -> SignalProducer<(), CarthageError> {
		return SignalProducer<URL, CarthageError>(value: url)
			.attemptMap({ (url: URL) -> Result<(), CarthageError> in
				do {
					try FileManager.default.removeItem(at: url)
					return .success()
				} catch let error as NSError {
					return .failure(.writeFailed(url, error))
				}
			})
	}

	/// Installs binaries and debug symbols for the given project, if available.
	///
	/// Sends a boolean indicating whether binaries were installed.
	private func installBinariesForProject(_ project: ProjectIdentifier, atRevision revision: String) -> SignalProducer<Bool, CarthageError> {
		return SignalProducer.attempt {
				return .success(self.useBinaries)
			}
			.flatMap(.merge) { useBinaries -> SignalProducer<Bool, CarthageError> in
				if !useBinaries {
					return SignalProducer(value: false)
				}

				let checkoutDirectoryURL = self.directoryURL.appendingPathComponent(project.relativePath, isDirectory: true)

				switch project {
				case let .gitHub(repository):
					let client = Client(repository: repository)
					return self.downloadMatchingBinariesForProject(project, atRevision: revision, fromRepository: repository, client: client)
						.flatMapError { error -> SignalProducer<URL, CarthageError> in
							if !client.isAuthenticated {
								return SignalProducer(error: error)
							}
							return self.downloadMatchingBinariesForProject(project, atRevision: revision, fromRepository: repository, client: Client(repository: repository, isAuthenticated: false))
						}
						.flatMap(.concat) { self.unzipAndCopyBinaryFrameworks(zipFile: $0) }
						.on(completed: {
							_ = try? FileManager.default.trashItem(at: checkoutDirectoryURL, resultingItemURL: nil)
						})
						.flatMap(.concat) { self.removeItem(at: $0) }
						.map { true }
						.flatMapError { error in
							self._projectEventsObserver.send(value: .skippedInstallingBinaries(project: project, error: error))
							return SignalProducer(value: false)
						}
						.concat(value: false)
						.take(first: 1)

				case .git, .binary:
					return SignalProducer(value: false)
				}
			}
	}

	/// Downloads any binaries and debug symbols that may be able to be used
	/// instead of a repository checkout.
	///
	/// Sends the URL to each downloaded zip, after it has been moved to a
	/// less temporary location.
	private func downloadMatchingBinariesForProject(_ project: ProjectIdentifier, atRevision revision: String, fromRepository repository: Repository, client: Client) -> SignalProducer<URL, CarthageError> {
		return client.release(forTag: revision, in: repository)
			.map { _, release in release }
			.filter { release in
				return !release.isDraft && !release.assets.isEmpty
			}
			.flatMapError { error -> SignalProducer<Release, CarthageError> in
				switch error {
				case .doesNotExist:
					return .empty

				case let .apiError(_, _, error):
					// Log the GitHub API request failure, not to error out,
					// because that should not be fatal error.
					self._projectEventsObserver.send(value: .skippedDownloadingBinaries(project, error.message))
					return .empty

				default:
					return SignalProducer(error: .gitHubAPIRequestFailed(error))
				}
			}
			.on(value: { release in
				self._projectEventsObserver.send(value: .downloadingBinaries(project, release.nameWithFallback))
			})
			.flatMap(.concat) { release -> SignalProducer<URL, CarthageError> in
				return SignalProducer<Release.Asset, CarthageError>(release.assets)
					.filter { asset in
						if asset.name.range(of: CarthageProjectBinaryAssetPattern) == nil {
							return false
						}
						return CarthageProjectBinaryAssetContentTypes.contains(asset.contentType)
					}
					.flatMap(.concat) { asset -> SignalProducer<URL, CarthageError> in
						let fileURL = fileURLToCachedBinary(project, release, asset)

						if FileManager.default.fileExists(atPath: fileURL.carthage_path) {
							return SignalProducer(value: fileURL)
						} else {
							return client.download(asset: asset)
								.mapError(CarthageError.gitHubAPIRequestFailed)
								.flatMap(.concat) { downloadURL in cacheDownloadedBinary(downloadURL, toURL: fileURL) }
						}
					}
			}
	}

	/// Copies the framework at the given URL into the current project's build
	/// folder.
	///
	/// Sends the URL to the framework after copying.
	private func copyFrameworkToBuildFolder(_ frameworkURL: URL) -> SignalProducer<URL, CarthageError> {
		return platformForFramework(frameworkURL)
			.flatMap(.merge) { platform -> SignalProducer<URL, CarthageError> in
				let platformFolderURL = self.directoryURL.appendingPathComponent(platform.relativePath, isDirectory: true)
				return SignalProducer(value: frameworkURL)
					.copyFileURLsIntoDirectory(platformFolderURL)
			}
	}

	/// Copies the DSYM matching the given framework and contained within the
	/// given directory URL to the directory that the framework resides within.
	///
	/// If no dSYM is found for the given framework, completes with no values.
	///
	/// Sends the URL of the dSYM after copying.
	public func copyDSYMToBuildFolderForFramework(_ frameworkURL: URL, fromDirectoryURL directoryURL: URL) -> SignalProducer<URL, CarthageError> {
		let destinationDirectoryURL = frameworkURL.deletingLastPathComponent()
		return dSYMForFramework(frameworkURL, inDirectoryURL:directoryURL)
			.copyFileURLsIntoDirectory(destinationDirectoryURL)
	}

	/// Copies any *.bcsymbolmap files matching the given framework and contained
	/// within the given directory URL to the directory that the framework
	/// resides within.
	///
	/// If no bcsymbolmap files are found for the given framework, completes with
	/// no values.
	///
	/// Sends the URLs of the bcsymbolmap files after copying.
	public func copyBCSymbolMapsToBuildFolderForFramework(_ frameworkURL: URL, fromDirectoryURL directoryURL: URL) -> SignalProducer<URL, CarthageError> {
		let destinationDirectoryURL = frameworkURL.deletingLastPathComponent()
		return BCSymbolMapsForFramework(frameworkURL, inDirectoryURL: directoryURL)
			.copyFileURLsIntoDirectory(destinationDirectoryURL)
	}

	/// Checks out the given dependency into its intended working directory,
	/// cloning it first if need be.
	private func checkoutOrCloneDependency(_ dependency: Dependency<PinnedVersion>, submodulesByPath: [String: Submodule]) -> SignalProducer<(), CarthageError> {
		let project = dependency.project
		let revision = dependency.version.commitish
		return cloneOrFetchDependency(project, commitish: revision)
			.flatMap(.merge) { repositoryURL -> SignalProducer<(), CarthageError> in
				let workingDirectoryURL = self.directoryURL.appendingPathComponent(project.relativePath, isDirectory: true)
				var submodule: Submodule?

				if var foundSubmodule = submodulesByPath[project.relativePath] {
					foundSubmodule.url = project.gitURL(preferHTTPS: self.preferHTTPS)!
					foundSubmodule.sha = revision
					submodule = foundSubmodule
				} else if self.useSubmodules {
					submodule = Submodule(name: project.relativePath, path: project.relativePath, url: project.gitURL(preferHTTPS: self.preferHTTPS)!, sha: revision)
				}

				if let submodule = submodule {
					return addSubmoduleToRepository(self.directoryURL, submodule, GitURL(repositoryURL.carthage_path))
						.startOnQueue(self.gitOperationQueue)
				} else {
					return checkoutRepositoryToDirectory(repositoryURL, workingDirectoryURL, revision: revision)
						.then(self.dependencyProjects(for: dependency))
						.flatMap(.merge) { dependencies in
							return self.symlinkCheckoutPathsForDependencyProject(dependency.project, subDependencies: dependencies, rootDirectoryURL: self.directoryURL)
						}
				}
			}
			.on(started: {
				self._projectEventsObserver.send(value: .checkingOut(project, revision))
			})
	}

	public func buildOrderForResolvedCartfile(_ cartfile: ResolvedCartfile, dependenciesToInclude: [String]? = nil) -> SignalProducer<Dependency<PinnedVersion>, CarthageError> {
		typealias DependencyGraph = [ProjectIdentifier: Set<ProjectIdentifier>]
		// A resolved cartfile already has all the recursive dependencies. All we need to do is sort
		// out the relationships between them. Loading the cartfile will each will give us its
		// dependencies. Building a recursive lookup table with this information will let us sort
		// dependencies before the projects that depend on them.
		return SignalProducer<Dependency<PinnedVersion>, CarthageError>(cartfile.dependencies)
			.flatMap(.merge) { (dependency: Dependency<PinnedVersion>) -> SignalProducer<DependencyGraph, CarthageError> in
				return self.dependencyProjects(for: dependency)
					.map { dependencies in
						[dependency.project: dependencies]
					}
			}
			.reduce([:]) { (working: DependencyGraph, next: DependencyGraph) in
				var result = working
				next.forEach { result.updateValue($1, forKey: $0) }
				return result
			}
			.flatMap(.latest) { (graph: DependencyGraph) -> SignalProducer<Dependency<PinnedVersion>, CarthageError> in
				let projectsToInclude = Set(graph
					.map { project, _ in project }
					.filter { project in dependenciesToInclude?.contains(project.name) ?? false })

				guard let sortedProjects = topologicalSort(graph, nodes: projectsToInclude) else {
					return SignalProducer(error: .dependencyCycle(graph))
				}

				let sortedDependencies = cartfile.dependencies
					.filter { dependency in sortedProjects.contains(dependency.project) }
					.sorted { left, right in sortedProjects.index(of: left.project)! < sortedProjects.index(of: right.project)! }

				return SignalProducer(sortedDependencies)
			}
	}

	/// Checks out the dependencies listed in the project's Cartfile.resolved,
	/// optionally they are limited by the given list of dependency names.
	public func checkoutResolvedDependencies(_ dependenciesToCheckout: [String]? = nil) -> SignalProducer<(), CarthageError> {
		/// Determine whether the repository currently holds any submodules (if
		/// it even is a repository).
		let submodulesSignal = submodulesInRepository(self.directoryURL)
			.reduce([:]) { (submodulesByPath: [String: Submodule], submodule) in
				var submodulesByPath = submodulesByPath
				submodulesByPath[submodule.path] = submodule
				return submodulesByPath
			}

		return loadResolvedCartfile()
			.flatMap(.merge) { resolvedCartfile in
				return self
					.buildOrderForResolvedCartfile(resolvedCartfile, dependenciesToInclude: dependenciesToCheckout)
					.collect()
			}
			.zip(with: submodulesSignal)
			.flatMap(.merge) { dependencies, submodulesByPath -> SignalProducer<(), CarthageError> in
				return SignalProducer<Dependency<PinnedVersion>, CarthageError>(dependencies)
					.flatMap(.concat) { dependency -> SignalProducer<(), CarthageError> in
						let project = dependency.project

						switch project {
						case .git, .gitHub:

							let submoduleFound = submodulesByPath[project.relativePath] != nil
							let checkoutOrCloneDependency = self.checkoutOrCloneDependency(dependency, submodulesByPath: submodulesByPath)

							// Disable binary downloads for the dependency if that
							// is already checked out as a submodule.
							if submoduleFound {
								return checkoutOrCloneDependency
							}

							return self.installBinariesForProject(project, atRevision: dependency.version.commitish)
								.flatMap(.merge) { installed -> SignalProducer<(), CarthageError> in
									if installed {
										return .empty
									} else {
										return checkoutOrCloneDependency
									}
							}

						case let .binary(url):
							return self.installBinariesForBinaryProject(url: url, pinnedVersion: dependency.version)
						}


					}
			}
			.then(SignalProducer<(), CarthageError>.empty)
	}

	private func installBinariesForBinaryProject(url: URL, pinnedVersion: PinnedVersion) -> SignalProducer<(), CarthageError> {

		return SignalProducer<SemanticVersion, ScannableError>(result: SemanticVersion.from(pinnedVersion))
			.mapError { CarthageError(scannableError: $0) }
			.combineLatest(with: self.downloadBinaryFrameworkDefinition(url: url))
			.attemptMap { (semanticVersion, binaryProject) -> Result<(SemanticVersion, URL), CarthageError> in
				guard let frameworkURL = binaryProject.versions[pinnedVersion] else {
					return .failure(CarthageError.requiredVersionNotFound(ProjectIdentifier.binary(url), VersionSpecifier.exactly(semanticVersion)))
				}

				return .success((semanticVersion, frameworkURL))
			}
			.flatMap(.concat) { (semanticVersion, frameworkURL) in
				return self.downloadBinary(project: ProjectIdentifier.binary(url), version: semanticVersion, url: frameworkURL)
			}
			.flatMap(.concat) { self.unzipAndCopyBinaryFrameworks(zipFile: $0) }
			.flatMap(.concat) { self.removeItem(at: $0) }
	}

	/// Downloads the binary only framework file. Sends the URL to each downloaded zip, after it has been moved to a
	/// less temporary location.
	private func downloadBinary(project: ProjectIdentifier, version: SemanticVersion, url: URL) -> SignalProducer<URL, CarthageError> {
		let fileName = url.lastPathComponent
		let fileURL = fileURLToCachedBinaryProject(project, version, fileName)

		if FileManager.default.fileExists(atPath: fileURL.path) {
			return SignalProducer(value: fileURL)
		} else {

			return URLSession.shared.reactive.download(with: URLRequest(url: url))
				.on(started: {
					self._projectEventsObserver.send(value: .downloadingBinaries(project, version.description))
				})
				.mapError { CarthageError.readFailed(url, $0 as NSError) }
				.flatMap(.concat) { (downloadURL, _) in cacheDownloadedBinary(downloadURL, toURL: fileURL) }
		}
	}

	/// Creates symlink between the dependency checkouts and the root checkouts
	private func symlinkCheckoutPathsForDependencyProject(_ dependency: ProjectIdentifier, subDependencies: Set<ProjectIdentifier>, rootDirectoryURL: URL) -> SignalProducer<(), CarthageError> {
		let rootCheckoutsURL = rootDirectoryURL.appendingPathComponent(CarthageProjectCheckoutsPath, isDirectory: true).resolvingSymlinksInPath()
		let rawDependencyURL = rootDirectoryURL.appendingPathComponent(dependency.relativePath, isDirectory: true)
		let dependencyURL = rawDependencyURL.resolvingSymlinksInPath()
		let dependencyCheckoutsURL = dependencyURL.appendingPathComponent(CarthageProjectCheckoutsPath, isDirectory: true).resolvingSymlinksInPath()
		let subDependencyNames = subDependencies.map { $0.name }
		let fileManager = FileManager.default

		let symlinksProducer = SignalProducer<String, CarthageError>(subDependencyNames)
			.filter { name in
				let checkoutURL = rootCheckoutsURL.appendingPathComponent(name)
				do {
					return try checkoutURL.resourceValues(forKeys: [ .isDirectoryKey ]).isDirectory ?? false
				} catch {
					return false
				}
			}
			.attemptMap { name -> Result<(), CarthageError> in
				let dependencyCheckoutURL = dependencyCheckoutsURL.appendingPathComponent(name)
				let subdirectoryPath = (CarthageProjectCheckoutsPath as NSString).appendingPathComponent(name)
				let linkDestinationPath = relativeLinkDestinationForDependencyProject(dependency, subdirectory: subdirectoryPath)
				do {
					try fileManager.createSymbolicLink(atPath: dependencyCheckoutURL.carthage_path, withDestinationPath: linkDestinationPath)
				} catch let error as NSError {
					if !(error.domain == NSCocoaErrorDomain && error.code == NSFileWriteFileExistsError) {
						return .failure(.writeFailed(dependencyCheckoutURL, error))
					}
				}
				return .success()
			}

		return SignalProducer<(), CarthageError>
			.attempt {
				do {
					try fileManager.createDirectory(at: dependencyCheckoutsURL, withIntermediateDirectories: true)
				} catch let error as NSError {
					if !(error.domain == NSCocoaErrorDomain && error.code == NSFileWriteFileExistsError) {
						return .failure(.writeFailed(dependencyCheckoutsURL, error))
					}
				}
				return .success()
			}
			.then(symlinksProducer)
	}

	/// Attempts to build each Carthage dependency that has been checked out,
	/// optionally they are limited by the given list of dependency names.
	/// Cached dependencies whose dependency trees are also cached will not
	/// be rebuilt unless otherwise specified via build options.
	///
	/// Returns a producer-of-producers representing each scheme being built.
	public func buildCheckedOutDependenciesWithOptions(_ options: BuildOptions, dependenciesToBuild: [String]? = nil, sdkFilter: @escaping SDKFilterCallback = { .success($0.0) }) -> SignalProducer<BuildSchemeProducer, CarthageError> {
		return loadResolvedCartfile()
			.flatMap(.concat) { resolvedCartfile -> SignalProducer<Dependency<PinnedVersion>, CarthageError> in
				return self.buildOrderForResolvedCartfile(resolvedCartfile, dependenciesToInclude: dependenciesToBuild)
			}
			.flatMap(.concat) { dependency -> SignalProducer<(Dependency<PinnedVersion>, Set<ProjectIdentifier>, Bool?), CarthageError> in
				return SignalProducer.combineLatest(
					SignalProducer(value: dependency),
					self.dependencyProjects(for: dependency),
					versionFileMatches(dependency, platforms: options.platforms, rootDirectoryURL: self.directoryURL)
				)
			}
			.reduce([]) { (includedDependencies, nextGroup) -> [Dependency<PinnedVersion>] in
				let (nextDependency, projects, matches) = nextGroup
				let dependenciesIncludingNext = includedDependencies + [nextDependency]
				let projectsToBeBuilt = Set(includedDependencies.map { $0.project })
				guard options.cacheBuilds && projects.intersection(projectsToBeBuilt).isEmpty else {
					return dependenciesIncludingNext
				}

				guard let versionFileMatches = matches else {
					self._projectEventsObserver.send(value: .buildingUncached(nextDependency.project))
					return dependenciesIncludingNext
				}

				if versionFileMatches {
					self._projectEventsObserver.send(value: .skippedBuildingCached(nextDependency.project))
					return includedDependencies
				} else {
					self._projectEventsObserver.send(value: .rebuildingCached(nextDependency.project))
					return dependenciesIncludingNext
				}
			}
			.flatMap(.concat) { dependencies in
				return SignalProducer<Dependency<PinnedVersion>, CarthageError>(dependencies)
			}
			.flatMap(.concat) { dependency -> SignalProducer<BuildSchemeProducer, CarthageError> in
				let project = dependency.project
				let version = dependency.version.commitish

				let dependencyPath = self.directoryURL.appendingPathComponent(project.relativePath, isDirectory: true).path
				if !FileManager.default.fileExists(atPath: dependencyPath) {
					return .empty
				}

<<<<<<< HEAD
				var options = options
				let baseUrl = options.derivedDataPath.flatMap(URL.init(string:)) ?? CarthageDependencyDerivedDataURL
				let derivedDataPerDependency = baseUrl.appendingPathComponent(project.name, isDirectory: true)
				let derivedDataVersioned = derivedDataPerDependency.appendingPathComponent(version, isDirectory: true)
				options.derivedDataPath = derivedDataVersioned.resolvingSymlinksInPath().carthage_path

				return buildDependencyProject(project, self.directoryURL, withOptions: options, sdkFilter: sdkFilter)
=======
				return buildDependencyProject(dependency, self.directoryURL, withOptions: options, sdkFilter: sdkFilter)
>>>>>>> 998df0c3
					.flatMapError { error in
						switch error {
						case .noSharedFrameworkSchemes:
							// Log that building the dependency is being skipped,
							// not to error out with `.noSharedFrameworkSchemes`
							// to continue building other dependencies.
							self._projectEventsObserver.send(value: .skippedBuilding(project, error.description))
							return .empty

						default:
							return SignalProducer(error: error)
						}
					}
			}
	}
}

/// Constructs a file URL to where the binary corresponding to the given
/// arguments should live.
private func fileURLToCachedBinary(_ project: ProjectIdentifier, _ release: Release, _ asset: Release.Asset) -> URL {
	// ~/Library/Caches/org.carthage.CarthageKit/binaries/ReactiveCocoa/v2.3.1/1234-ReactiveCocoa.framework.zip
	return CarthageDependencyAssetsURL.appendingPathComponent("\(project.name)/\(release.tag)/\(asset.id)-\(asset.name)", isDirectory: false)
}

/// Constructs a file URL to where the binary only framework download should be cached
private func fileURLToCachedBinaryProject(_ project: ProjectIdentifier, _ semanticVersion: SemanticVersion, _ fileName: String) -> URL{
	// ~/Library/Caches/org.carthage.CarthageKit/binaries/MyBinaryProjectFramework/2.3.1/MyBinaryProject.framework.zip
	return CarthageDependencyAssetsURL.appendingPathComponent("\(project.name)/\(semanticVersion)/\(fileName)")
}

/// Caches the downloaded binary at the given URL, moving it to the other URL
/// given.
///
/// Sends the final file URL upon .success.
private func cacheDownloadedBinary(_ downloadURL: URL, toURL cachedURL: URL) -> SignalProducer<URL, CarthageError> {
	return SignalProducer(value: cachedURL)
		.attempt { fileURL in
			let parentDirectoryURL = fileURL.deletingLastPathComponent()
			do {
				try FileManager.default.createDirectory(at: parentDirectoryURL, withIntermediateDirectories: true)
				return .success(())
			} catch let error as NSError {
				return .failure(.writeFailed(parentDirectoryURL, error))
			}
		}
		.attempt { newDownloadURL in
			// Tries `rename()` system call at first.
			let result = downloadURL.withUnsafeFileSystemRepresentation { old in
				newDownloadURL.withUnsafeFileSystemRepresentation { new in
					rename(old!, new!)
				}
			}
			if result == 0 {
				return .success(())
			}

			if errno != EXDEV {
				return .failure(.taskError(.posixError(errno)))
			}

			// If the “Cross-device link” error occurred, then falls back to
			// `FileManager.moveItem(at:to:)`.
			//
			// See https://github.com/Carthage/Carthage/issues/706 and
			// https://github.com/Carthage/Carthage/issues/711.
			do {
				try FileManager.default.moveItem(at: downloadURL, to: newDownloadURL)
				return .success(())
			} catch let error as NSError {
				return .failure(.writeFailed(newDownloadURL, error))
			}
		}
}

/// Sends the URL to each file found in the given directory conforming to the
/// given type identifier. If no type identifier is provided, all files are sent.
private func filesInDirectory(_ directoryURL: URL, _ typeIdentifier: String? = nil) -> SignalProducer<URL, CarthageError> {
	let producer = FileManager.default.reactive
		.enumerator(at: directoryURL, includingPropertiesForKeys: [ .typeIdentifierKey ], options: [ .skipsHiddenFiles, .skipsPackageDescendants ], catchErrors: true)
		.map { enumerator, url in url }
	if let typeIdentifier = typeIdentifier {
		return producer
			.filter { url in
				return url.typeIdentifier
					.analysis(ifSuccess: { identifier in
						return UTTypeConformsTo(identifier as CFString, typeIdentifier as CFString)
					}, ifFailure: { _ in false })
			}
	} else {
		return producer
	}
}

/// Sends the platform specified in the given Info.plist.
private func platformForFramework(_ frameworkURL: URL) -> SignalProducer<Platform, CarthageError> {
	return SignalProducer(value: frameworkURL)
		// Neither DTPlatformName nor CFBundleSupportedPlatforms can not be used
		// because Xcode 6 and below do not include either in macOS frameworks.
		.attemptMap { url -> Result<String, CarthageError> in
			let bundle = Bundle(url: url)

			func readFailed(_ message: String) -> CarthageError {
				let error = Result<(), NSError>.error(message)
				return .readFailed(frameworkURL, error)
			}

			guard let sdkName = bundle?.object(forInfoDictionaryKey: "DTSDKName") else {
				return .failure(readFailed("the DTSDKName key in its plist file is missing"))
			}

			if let sdkName = sdkName as? String {
				return .success(sdkName)
			} else {
				return .failure(readFailed("the value for the DTSDKName key in its plist file is not a string"))
			}
		}
		// Thus, the SDK name must be trimmed to match the platform name, e.g.
		// macosx10.10 -> macosx
		.map { sdkName in sdkName.trimmingCharacters(in: CharacterSet.letters.inverted) }
		.attemptMap { platform in SDK.from(string: platform).map { $0.platform } }
}

/// Sends the URL to each framework bundle found in the given directory.
private func frameworksInDirectory(_ directoryURL: URL) -> SignalProducer<URL, CarthageError> {
	return filesInDirectory(directoryURL, kUTTypeFramework as String)
		.filter { url in
			// Skip nested frameworks
			let frameworksInURL = url.carthage_pathComponents.filter { pathComponent in
				return (pathComponent as NSString).pathExtension == "framework"
			}
			return frameworksInURL.count == 1
		}
}

/// Sends the URL to each dSYM found in the given directory
private func dSYMsInDirectory(_ directoryURL: URL) -> SignalProducer<URL, CarthageError> {
	return filesInDirectory(directoryURL, "com.apple.xcode.dsym")
}

/// Sends the URL of the dSYM whose UUIDs match those of the given framework, or
/// errors if there was an error parsing a dSYM contained within the directory.
private func dSYMForFramework(_ frameworkURL: URL, inDirectoryURL directoryURL: URL) -> SignalProducer<URL, CarthageError> {
	return UUIDsForFramework(frameworkURL)
		.flatMap(.concat) { (frameworkUUIDs: Set<UUID>) in
			return dSYMsInDirectory(directoryURL)
				.flatMap(.merge) { dSYMURL in
					return UUIDsForDSYM(dSYMURL)
						.filter { (dSYMUUIDs: Set<UUID>) in
							return dSYMUUIDs == frameworkUUIDs
						}
						.map { _ in dSYMURL }
				}
		}
		.take(first: 1)
}

/// Sends the URL to each bcsymbolmap found in the given directory.
private func BCSymbolMapsInDirectory(_ directoryURL: URL) -> SignalProducer<URL, CarthageError> {
	return filesInDirectory(directoryURL)
		.filter { url in url.pathExtension == "bcsymbolmap" }
}

/// Sends the URLs of the bcsymbolmap files that match the given framework and are
/// located somewhere within the given directory.
private func BCSymbolMapsForFramework(_ frameworkURL: URL, inDirectoryURL directoryURL: URL) -> SignalProducer<URL, CarthageError> {
	return UUIDsForFramework(frameworkURL)
		.flatMap(.merge) { uuids -> SignalProducer<URL, CarthageError> in
			if uuids.isEmpty {
				return .empty
			}
			func filterUUIDs(_ signal: Signal<URL, CarthageError>) -> Signal<URL, CarthageError> {
				var remainingUUIDs = uuids
				let count = remainingUUIDs.count
				return signal
					.filter { fileURL in
						let basename = fileURL.deletingPathExtension().carthage_lastPathComponent
						if let fileUUID = UUID(uuidString: basename) {
							return remainingUUIDs.remove(fileUUID) != nil
						} else {
							return false
						}
					}
					.take(first: count)
			}
			return BCSymbolMapsInDirectory(directoryURL)
				.lift(filterUUIDs)
	}
}

/// Returns the file URL at which the given project's repository will be
/// located.
private func repositoryFileURLForProject(_ project: ProjectIdentifier, baseURL: URL = CarthageDependencyRepositoriesURL) -> URL {
	return baseURL.appendingPathComponent(project.name, isDirectory: true)
}

/// Returns the string representing a relative path from a dependency project back to the root
internal func relativeLinkDestinationForDependencyProject(_ dependency: ProjectIdentifier, subdirectory: String) -> String {
	let dependencySubdirectoryPath = (dependency.relativePath as NSString).appendingPathComponent(subdirectory)
	let componentsForGettingTheHellOutOfThisRelativePath = Array(repeating: "..", count: (dependencySubdirectoryPath as NSString).pathComponents.count - 1)

	// Directs a link from, e.g., /Carthage/Checkouts/ReactiveCocoa/Carthage/Build to /Carthage/Build
	let linkDestinationPath = componentsForGettingTheHellOutOfThisRelativePath.reduce(subdirectory) { trailingPath, pathComponent in
		return (pathComponent as NSString).appendingPathComponent(trailingPath)
	}

	return linkDestinationPath
}

/// Clones the given project to the given destination URL (defaults to the global
/// repositories folder), or fetches inside it if it has already been cloned.
/// Optionally takes a commitish to check for prior to fetching.
///
/// Returns a signal which will send the operation type once started, and
/// the URL to where the repository's folder will exist on disk, then complete
/// when the operation completes.
public func cloneOrFetchProject(_ project: ProjectIdentifier, preferHTTPS: Bool, destinationURL: URL = CarthageDependencyRepositoriesURL, commitish: String? = nil) -> SignalProducer<(ProjectEvent?, URL), CarthageError> {
	let fileManager = FileManager.default
	let repositoryURL = repositoryFileURLForProject(project, baseURL: destinationURL)

	return SignalProducer.attempt { () -> Result<GitURL, CarthageError> in
			do {
				try fileManager.createDirectory(at: destinationURL, withIntermediateDirectories: true)
			} catch let error as NSError {
				return .failure(.writeFailed(destinationURL, error))
			}

			return .success(project.gitURL(preferHTTPS: preferHTTPS)!)
		}
		.flatMap(.merge) { remoteURL -> SignalProducer<(ProjectEvent?, URL), CarthageError> in
			return isGitRepository(repositoryURL)
				.flatMap(.merge) { isRepository -> SignalProducer<(ProjectEvent?, URL), CarthageError> in
					if isRepository {
						let fetchProducer: () -> SignalProducer<(ProjectEvent?, URL), CarthageError> = {
							guard FetchCache.needsFetch(forURL: remoteURL) else {
								return SignalProducer(value: (nil, repositoryURL))
							}

							return SignalProducer(value: (.fetching(project), repositoryURL))
								.concat(
									fetchRepository(repositoryURL, remoteURL: remoteURL, refspec: "+refs/heads/*:refs/heads/*")
										.then(SignalProducer<(ProjectEvent?, URL), CarthageError>.empty)
								)
						}

						// If we've already cloned the repo, check for the revision, possibly skipping an unnecessary fetch
						if let commitish = commitish {
							return SignalProducer.zip(
									branchExistsInRepository(repositoryURL, pattern: commitish),
									commitExistsInRepository(repositoryURL, revision: commitish)
								)
								.flatMap(.concat) { branchExists, commitExists -> SignalProducer<(ProjectEvent?, URL), CarthageError> in
									// If the given commitish is a branch, we should fetch.
									if branchExists || !commitExists {
										return fetchProducer()
									} else {
										return SignalProducer(value: (nil, repositoryURL))
									}
								}
						} else {
							return fetchProducer()
						}
					} else {
						// Either the directory didn't exist or it did but wasn't a git repository
						// (Could happen if the process is killed during a previous directory creation)
						// So we remove it, then clone
						_ = try? fileManager.removeItem(at: repositoryURL)
						return SignalProducer(value: (.cloning(project), repositoryURL))
							.concat(
								cloneRepository(remoteURL, repositoryURL)
									.then(SignalProducer<(ProjectEvent?, URL), CarthageError>.empty)
							)
					}
			}
		}
}<|MERGE_RESOLUTION|>--- conflicted
+++ resolved
@@ -952,17 +952,13 @@
 					return .empty
 				}
 
-<<<<<<< HEAD
 				var options = options
 				let baseUrl = options.derivedDataPath.flatMap(URL.init(string:)) ?? CarthageDependencyDerivedDataURL
 				let derivedDataPerDependency = baseUrl.appendingPathComponent(project.name, isDirectory: true)
 				let derivedDataVersioned = derivedDataPerDependency.appendingPathComponent(version, isDirectory: true)
 				options.derivedDataPath = derivedDataVersioned.resolvingSymlinksInPath().carthage_path
 
-				return buildDependencyProject(project, self.directoryURL, withOptions: options, sdkFilter: sdkFilter)
-=======
 				return buildDependencyProject(dependency, self.directoryURL, withOptions: options, sdkFilter: sdkFilter)
->>>>>>> 998df0c3
 					.flatMapError { error in
 						switch error {
 						case .noSharedFrameworkSchemes:
