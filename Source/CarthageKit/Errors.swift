import Foundation
import ReactiveSwift
import ReactiveTask
import Tentacle
import XCDBLD

/// Possible errors that can originate from Carthage.
public enum CarthageError: Error {
	public typealias VersionRequirement = (specifier: VersionSpecifier, fromDependency: Dependency?)

	public struct DuplicatesInArchive: Equatable {

		let dictionary: [URL: [URL]]
	}

	/// One or more arguments was invalid.
	case invalidArgument(description: String)

	/// `xcodebuild` did not return a build setting that we needed.
	case missingBuildSetting(String)

	/// Incompatible version specifiers were given for a dependency.
	case incompatibleRequirements(Dependency, VersionRequirement, VersionRequirement)

	/// No tagged versions could be found for the dependency.
	case taggedVersionNotFound(Dependency)

	/// No existent version could be found to satisfy the version specifier for
	/// a dependency.
	case requiredVersionNotFound(Dependency, VersionSpecifier)

	/// No valid versions could be found, given the list of dependencies to update
	case unsatisfiableDependencyList([String])

	/// No entry could be found in Cartfile for a dependency with this name.
	case unknownDependencies([String])

	/// No entry could be found in Cartfile.resolved for a dependency with this name.
	case unresolvedDependencies([String])

	/// Failed to check out a repository.
	case repositoryCheckoutFailed(workingDirectoryURL: URL, reason: String, underlyingError: NSError?)

	/// Failed to read a file or directory at the given URL.
	case readFailed(URL, NSError?)

	/// Failed to write a file or directory at the given URL.
	case writeFailed(URL, NSError?)

	/// No available simulators could be found
	case noAvailableSimulators(platformName: String)

	/// An error occurred parsing a Carthage file or task result
	case parseError(description: String)

	/// An error occurred parsing the binary-only framework definition file
	case invalidBinaryJSON(URL, BinaryJSONError)

	/// An expected environment variable wasn't found.
	case missingEnvironmentVariable(variable: String)

	/// An error occurred reading a framework's architectures.
	case invalidArchitectures(description: String)

	/// An error occurred reading a dSYM or framework's UUIDs.
	case invalidUUIDs(description: String)

	/// The project is not sharing any framework schemes, so Carthage cannot
	/// discover them.
	case noSharedFrameworkSchemes(Dependency, Set<Platform>)

	/// The project is not sharing any schemes, so Carthage cannot discover
	/// them.
	case noSharedSchemes(ProjectLocator, (Server, Repository)?)

	/// Timeout whilst running `xcodebuild`
	case xcodebuildTimeout(ProjectLocator)

	/// A cartfile contains duplicate dependencies, either in itself or across
	/// other cartfiles.
	case duplicateDependencies([DuplicateDependency])

	/// There was a cycle between dependencies in the associated graph.
	case dependencyCycle([Dependency: Set<Dependency>])

	/// A request to the GitHub API failed.
	case gitHubAPIRequestFailed(Client.Error)

	case gitHubAPITimeout

	case buildFailed(TaskError, log: URL?)

	case unknownFrameworkSwiftVersion(String)

	/// An error occurred while shelling out.
	case taskError(TaskError)

	/// An internal error occurred
	case internalError(description: String)

<<<<<<< HEAD
	/// Cartfile.resolved contains incompatible versions
	case invalidResolvedCartfile([CompatibilityInfo])

	/// An archive (.zip, .gz, .bz2 ...) contains binaries that would
	/// be copied to the same destination path
	case duplicatesInArchive(duplicates: DuplicatesInArchive)
=======
	/// An expected VersionFile wasn't found
	case versionFileNotFound(Dependency, URL)
>>>>>>> b5873aca
}

extension CarthageError {
	public init(scannableError: ScannableError) {
		self = .parseError(description: "\(scannableError)")
	}
}

private func == (_ lhs: CarthageError.VersionRequirement, _ rhs: CarthageError.VersionRequirement) -> Bool {
	return lhs.specifier == rhs.specifier && lhs.fromDependency == rhs.fromDependency
}

extension CarthageError: Equatable {
	public static func == (_ lhs: CarthageError, _ rhs: CarthageError) -> Bool { // swiftlint:disable:this cyclomatic_complexity function_body_length
		switch (lhs, rhs) {
		case let (.invalidArgument(left), .invalidArgument(right)):
			return left == right

		case let (.missingBuildSetting(left), .missingBuildSetting(right)):
			return left == right

		case let (.incompatibleRequirements(left, la, lb), .incompatibleRequirements(right, ra, rb)):
			let specifiersEqual = (la == ra && lb == rb) || (la == rb && rb == la)
			return left == right && specifiersEqual

		case let (.taggedVersionNotFound(left), .taggedVersionNotFound(right)):
			return left == right

		case let (.requiredVersionNotFound(left, leftVersion), .requiredVersionNotFound(right, rightVersion)):
			return left == right && leftVersion == rightVersion

		case let (.unsatisfiableDependencyList(left), .unsatisfiableDependencyList(right)):
			return left == right

		case let (.repositoryCheckoutFailed(la, lb, lc), .repositoryCheckoutFailed(ra, rb, rc)):
			return la == ra && lb == rb && lc == rc

		case let (.readFailed(la, lb), .readFailed(ra, rb)):
			return la == ra && lb == rb

		case let (.writeFailed(la, lb), .writeFailed(ra, rb)):
			return la == ra && lb == rb

		case let (.parseError(left), .parseError(right)):
			return left == right

		case let (.invalidBinaryJSON(leftUrl, leftError), .invalidBinaryJSON(rightUrl, rightError)):
			return leftUrl == rightUrl && leftError == rightError

		case let (.missingEnvironmentVariable(left), .missingEnvironmentVariable(right)):
			return left == right

		case let (.invalidArchitectures(left), .invalidArchitectures(right)):
			return left == right

		case let (.noSharedFrameworkSchemes(la, lb), .noSharedFrameworkSchemes(ra, rb)):
			return la == ra && lb == rb

		case let (.noSharedSchemes(la, lb), .noSharedSchemes(ra, rb)):
			guard la == ra else { return false }

			switch (lb, rb) {
			case (nil, nil):
				return true

			case let ((lb1, lb2)?, (rb1, rb2)?):
				return lb1 == rb1 && lb2 == rb2

			default:
				return false
			}

		case let (.duplicateDependencies(left), .duplicateDependencies(right)):
			return left.sorted() == right.sorted()

		case let (.gitHubAPIRequestFailed(left), .gitHubAPIRequestFailed(right)):
			return left == right

		case (.gitHubAPITimeout, .gitHubAPITimeout):
			return true

		case let (.buildFailed(la, lb), .buildFailed(ra, rb)):
			return la == ra && lb == rb

		case let (.taskError(left), .taskError(right)):
			return left == right

		case let (.internalError(left), .internalError(right)):
			return left == right

<<<<<<< HEAD
		case let (.duplicatesInArchive(left), .duplicatesInArchive(right)):
=======
		case let (.versionFileNotFound(left), .versionFileNotFound(right)):
>>>>>>> b5873aca
			return left == right

		default:
			return false
		}
	}
}

extension CarthageError: CustomStringConvertible {
	public var description: String {
		switch self {
		case let .invalidArgument(description):
			return description

		case let .missingBuildSetting(setting):
			return "xcodebuild did not return a value for build setting \(setting)"

		case let .readFailed(fileURL, underlyingError):
			var description = "Failed to read file or folder at \(fileURL.path)"

			if let underlyingError = underlyingError {
				description += ": \(underlyingError)"
			}

			return description

		case let .writeFailed(fileURL, underlyingError):
			var description = "Failed to write to \(fileURL.path)"

			if let underlyingError = underlyingError {
				description += ": \(underlyingError)"
			}

			return description

		case let .noAvailableSimulators(platformName):
			return "Could not find any available simulators for \(platformName)"

		case let .incompatibleRequirements(dependency, first, second):
			let requirement: (VersionRequirement) -> String = { arg in
				let (specifier, fromDependency) = arg
				return "\(specifier)" + (fromDependency.map { " (\($0))" } ?? "")
			}
			return "Could not pick a version for \(dependency), due to mutually incompatible requirements:\n\t\(requirement(first))\n\t\(requirement(second))"

		case let .taggedVersionNotFound(dependency):
			return "No tagged versions found for \(dependency)"

		case let .requiredVersionNotFound(dependency, specifier):
			return "No available version for \(dependency) satisfies the requirement: \(specifier)"

		case let .unsatisfiableDependencyList(subsetList):
			let subsetString = subsetList.map { "\t" + $0 }.joined(separator: "\n")
			return "No valid versions could be found that restrict updates to:\n\(subsetString)"

		case let .repositoryCheckoutFailed(workingDirectoryURL, reason, underlyingError):
			var description = "Failed to check out repository into \(workingDirectoryURL.path): \(reason)"

			if let underlyingError = underlyingError {
				description += " (\(underlyingError))"
			}

			return description

		case let .parseError(description):
			return "Parse error: \(description)"

		case let .invalidBinaryJSON(url, error):
			return "Unable to parse binary-only framework JSON at \(url) due to error: \(error)"

		case let .invalidArchitectures(description):
			return "Invalid architecture: \(description)"

		case let .invalidUUIDs(description):
			return "Invalid architecture UUIDs: \(description)"

		case let .missingEnvironmentVariable(variable):
			return "Environment variable not set: \(variable)"

		case let .noSharedFrameworkSchemes(dependency, platforms):
			var description = "Dependency \"\(dependency.name)\" has no shared framework schemes"
			if !platforms.isEmpty {
				let platformsString = platforms.map { $0.rawValue }.joined(separator: ", ")
				description += " for any of the platforms: \(platformsString)"
			}

			switch dependency {
			case let .gitHub(server, repository):
				description += "\n\nIf you believe this to be an error, please file an issue with the maintainers at \(server.newIssueURL(for: repository).absoluteString)"

			case .git, .binary:
				break
			}

			return description

		case let .noSharedSchemes(project, serverAndRepository):
			var description = "Project \"\(project)\" has no shared schemes"
			if let (server, repository) = serverAndRepository {
				description += "\n\nIf you believe this to be an error, please file an issue with the maintainers at \(server.newIssueURL(for: repository).absoluteString)"
			}

			return description

		case let .xcodebuildTimeout(project):
			return "xcodebuild timed out while trying to read \(project) 😭"

		case let .duplicateDependencies(duplicateDeps):
			let deps = duplicateDeps
				.sorted() // important to match expected order in test cases
				.map { "\n\t" + $0.description }
				.joined(separator: "")

			return "The following dependencies are duplicates:\(deps)"

		case let .dependencyCycle(graph):
			let prettyGraph = graph
				.map { project, dependencies in
					let prettyDependencies = dependencies
						.map { $0.name }
						.joined(separator: ", ")

					return "\(project.name): \(prettyDependencies)"
				}
				.joined(separator: "\n")

			return "The dependency graph contained a cycle:\n\(prettyGraph)"

		case let .gitHubAPIRequestFailed(message):
			return "GitHub API request failed: \(message)"

		case .gitHubAPITimeout:
			return "GitHub API timed out"

		case let .unknownDependencies(names):
			return "No entry found for \(names.count > 1 ? "dependencies" : "dependency") \(names.joined(separator: ", ")) in Cartfile."

		case let .unresolvedDependencies(names):
			return "No entry found for \(names.count > 1 ? "dependencies" : "dependency") \(names.joined(separator: ", ")) in Cartfile.resolved – "
				+ "please run `carthage update` if the dependency is contained in the project's Cartfile."

		case let .buildFailed(taskError, log):
			var message = "Build Failed\n"
			if case let .shellTaskFailed(task, exitCode, _) = taskError {
				message += "\tTask failed with exit code \(exitCode):\n"
				message += "\t\(task)\n"
			} else {
				message += "\t" + taskError.description + "\n"
			}

			message += "\nThis usually indicates that project itself failed to compile."
			if let log = log {
				message += " Please check the xcodebuild log for more details: \(log.path)"
			}

			return message

		case .unknownFrameworkSwiftVersion(let message):
			return message

		case let .taskError(taskError):
			return taskError.description

		case let .internalError(description):
			return description

<<<<<<< HEAD
		case let .invalidResolvedCartfile(incompatibilities):
			var message = "The following incompatibilities were found in Cartfile.resolved:\n"
			message += incompatibilities
				.sorted { $0.dependency.name < $1.dependency.name }
				.flatMap { incompatibility -> [String] in
					let sortedRequirements = incompatibility
						.incompatibleRequirements
						.sorted { $0.0.name < $1.0.name }
					return sortedRequirements.map { dependency, version in
						return "* \(incompatibility.dependency.name) \(incompatibility.pinnedVersion) is incompatible with \(dependency.name) \(version)"
					}
				}
				.joined(separator: "\n")
			return message

		case let .duplicatesInArchive(duplicates):
			let prettyDupeList = duplicates.dictionary
				.map { "* \t\($0.value.map{ url in return url.absoluteString }.joined(separator: "\n\t")) \n\t\tto:\n\t\($0.key)" }
				.joined(separator: "\n")
			return "Invalid archive - Found multiple frameworks with the same unarchiving destination:\n\(prettyDupeList)"
=======
		case let .versionFileNotFound(dependency, url):
			return "VersionFile for \(dependency.name) does not exit at \(url.path)"
>>>>>>> b5873aca
		}
	}
}<|MERGE_RESOLUTION|>--- conflicted
+++ resolved
@@ -98,17 +98,15 @@
 	/// An internal error occurred
 	case internalError(description: String)
 
-<<<<<<< HEAD
 	/// Cartfile.resolved contains incompatible versions
 	case invalidResolvedCartfile([CompatibilityInfo])
 
 	/// An archive (.zip, .gz, .bz2 ...) contains binaries that would
 	/// be copied to the same destination path
 	case duplicatesInArchive(duplicates: DuplicatesInArchive)
-=======
+
 	/// An expected VersionFile wasn't found
 	case versionFileNotFound(Dependency, URL)
->>>>>>> b5873aca
 }
 
 extension CarthageError {
@@ -199,11 +197,10 @@
 		case let (.internalError(left), .internalError(right)):
 			return left == right
 
-<<<<<<< HEAD
 		case let (.duplicatesInArchive(left), .duplicatesInArchive(right)):
-=======
+			return left == right
+
 		case let (.versionFileNotFound(left), .versionFileNotFound(right)):
->>>>>>> b5873aca
 			return left == right
 
 		default:
@@ -370,7 +367,6 @@
 		case let .internalError(description):
 			return description
 
-<<<<<<< HEAD
 		case let .invalidResolvedCartfile(incompatibilities):
 			var message = "The following incompatibilities were found in Cartfile.resolved:\n"
 			message += incompatibilities
@@ -391,10 +387,9 @@
 				.map { "* \t\($0.value.map{ url in return url.absoluteString }.joined(separator: "\n\t")) \n\t\tto:\n\t\($0.key)" }
 				.joined(separator: "\n")
 			return "Invalid archive - Found multiple frameworks with the same unarchiving destination:\n\(prettyDupeList)"
-=======
+
 		case let .versionFileNotFound(dependency, url):
 			return "VersionFile for \(dependency.name) does not exit at \(url.path)"
->>>>>>> b5873aca
 		}
 	}
 }